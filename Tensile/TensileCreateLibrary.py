################################################################################
# Copyright 2016-2020 Advanced Micro Devices, Inc. All rights reserved.
#
# Permission is hereby granted, free of charge, to any person obtaining a copy
# of this software and associated documentation files (the "Software"), to deal
# in the Software without restriction, including without limitation the rights
# to use, copy, modify, merge, publish, distribute, sublicense, and/or sell cop-
# ies of the Software, and to permit persons to whom the Software is furnished
# to do so, subject to the following conditions:
#
# The above copyright notice and this permission notice shall be included in all
# copies or substantial portions of the Software.
#
# THE SOFTWARE IS PROVIDED "AS IS", WITHOUT WARRANTY OF ANY KIND, EXPRESS OR IM-
# PLIED, INCLUDING BUT NOT LIMITED TO THE WARRANTIES OF MERCHANTABILITY, FITNESS
# FOR A PARTICULAR PURPOSE AND NONINFRINGEMENT. IN NO EVENT SHALL THE AUTHORS OR
# COPYRIGHT HOLDERS BE LIABLE FOR ANY CLAIM, DAMAGES OR OTHER LIABILITY, WHETHER
# IN AN ACTION OF CONTRACT, TORT OR OTHERWISE, ARISING FROM, OUT OF OR IN CONNE-
# CTION WITH THE SOFTWARE OR THE USE OR OTHER DEALINGS IN THE SOFTWARE.
################################################################################
# This script only gets called by CMake

if __name__ == "__main__":
    print("This file can no longer be run as a script.  Run 'Tensile/bin/TensileCreateLibrary' instead.")
    exit(1)

from . import Common
from . import EmbeddedData
from . import LibraryIO
from . import Utils
from .Common import globalParameters, HR, print1, print2, printExit, ensurePath, \
    CHeader, CMakeHeader, assignGlobalParameters, listToInitializer, defaultSolution, \
    defaultBenchmarkCommonParameters, hasParam
from .KernelWriterAssembly import KernelWriterAssembly
from .KernelWriterSource import KernelWriterSource
<<<<<<< HEAD
from .KernelWriter import KernelWriter
from .SolutionLibrary import MasterSolutionLibrary
from .SolutionStructs import Solution, ProblemType
=======
from .SolutionStructs import Solution
>>>>>>> ab592f80
from .SolutionWriter import SolutionWriter

import argparse
import collections
import itertools
import os
import shutil
import subprocess
import sys
import time
from copy import deepcopy, copy


################################################################################
def processKernelSource(kernel, kernelWriterSource, kernelWriterAssembly):
    """
    Generate source for a single kernel.
    Returns (error, source, header, kernelName).
    """
    try:
        kernelWriter = kernelWriterSource if kernel["KernelLanguage"] == "Source" else kernelWriterAssembly
        # get kernel name
        kernelName = kernelWriter.getKernelFileBase(kernel)
        (err, src) = kernelWriter.getSourceFileString(kernel)
        header = kernelWriter.getHeaderFileString(kernel)
    except RuntimeError:
        return (1, "", "", kernelName)

    return (err, src, header, kernelName)

def getAssemblyCodeObjectFiles(kernels, kernelWriterAssembly, outputPath):
    destDir = ensurePath(os.path.join(outputPath, 'library'))
    asmDir = kernelWriterAssembly.getAssemblyDirectory()
    assemblyKernels = list([k for k in kernels if k['KernelLanguage'] == 'Assembly'])
    if len(assemblyKernels) == 0:
        return []

    archs = collections.defaultdict(list)
    for k in assemblyKernels:
      archs[tuple(k['ISA'])].append(k)
    coFiles = []
    for arch, archKernels in archs.items():
      archName = 'gfx'+''.join(map(str,arch))
      objectFiles = list([kernelWriterAssembly.getKernelFileBase(k) + '.o' \
                          for k in archKernels \
                          if k['KernelLanguage'] == 'Assembly'])
      if len(objectFiles) == 0:
        continue
      if globalParameters["MergeFiles"]:
        coFile = os.path.join(destDir, 'TensileLibrary_{}.co'.format(archName))
        if "PackageLibrary" in globalParameters and globalParameters["PackageLibrary"]:
          destArchDir = ensurePath(os.path.join(destDir, archName))
          coFile = os.path.join(destArchDir, 'TensileLibrary_{}.co'.format(archName))
        args = kernelWriterAssembly.getLinkCodeObjectArgs(objectFiles, coFile)
        subprocess.check_call(args, cwd=asmDir)
        coFiles.append(coFile)
      else:
        assemblyKernelNames = [kernelWriterAssembly.getKernelFileBase(k) for k in archKernels]
        origCOFiles = [os.path.join(asmDir,  k + '.co') for k in assemblyKernelNames]
        newCOFiles  = []
        if globalParameters["PackageLibrary"]:
          newCOFiles = [os.path.join(destDir, archName, k + '.co') for k in assemblyKernelNames]
        else:
          newCOFiles = [os.path.join(destDir, k + '_' + archName + '.co') for k in assemblyKernelNames]

        for src, dst in Utils.tqdm(zip(origCOFiles, newCOFiles), "Copying code objects"):
          shutil.copyfile(src, dst)
        coFiles += newCOFiles

    return coFiles

def which(p):
    exes = [p+x for x in ['', '.exe', '.bat']]
    system_path = os.environ['PATH'].split(os.pathsep)
    for dirname in system_path+['/opt/rocm/bin']:
        for exe in exes:
            candidate = os.path.join(os.path.expanduser(dirname), exe)
            if os.path.isfile(candidate):
                return candidate
    return None


def buildSourceCodeObjectFile(CxxCompiler, outputPath, kernelFile):
    buildPath = ensurePath(os.path.join(globalParameters['WorkingPath'], 'code_object_tmp'))
    destDir = ensurePath(os.path.join(outputPath, 'library'))
    (_, filename) = os.path.split(kernelFile)
    (base, _) = os.path.splitext(filename)

    objectFilename = base + '.o'
    objectFilepath = os.path.join(buildPath, objectFilename)

    soFilename = base + '.so'
    soFilepath = os.path.join(buildPath, soFilename)

    def isSupported(arch):
        return globalParameters["AsmCaps"][arch]["SupportedISA"] and \
               globalParameters["AsmCaps"][arch]["SupportedSource"]

    archs = ['gfx'+''.join(map(str,arch)) for arch in globalParameters['SupportedISA'] \
             if isSupported(arch)]

    archFlags = ['--amdgpu-target=' + arch for arch in archs]

    if (CxxCompiler == 'hcc'):

      hipFlags = subprocess.check_output([which('hcc-config'), '--cxxflags']).decode().split(' ')
      # when HCC_HOME is defined -I/opt/rocm/include is *not* part of
      # hcc-config --cxxflags; so we need hipconfig -C to be safe
      hipFlags += subprocess.check_output([which('hipconfig'), '-C']).decode().split(' ')
      hipLinkFlags = subprocess.check_output([which('hcc-config'), '--ldflags', '--shared']).decode().split(' ')

      hipFlags += ['-I', outputPath, '-fPIC']

      compileArgs = [which('hcc')] + hipFlags + [kernelFile, '-c', '-o', objectFilepath]

      linkArgs = [globalParameters['AssemblerPath']] + hipLinkFlags + archFlags + [objectFilepath, '-shared', '-o', soFilepath]
      extractArgs = [globalParameters['ExtractKernelPath'], '-i', os.path.join(buildPath,soFilename)]

      if globalParameters["PrintCodeCommands"]:
        print(' '.join(compileArgs))
      subprocess.check_call(compileArgs)

      if globalParameters["PrintCodeCommands"]:
        print(' '.join(linkArgs))
      subprocess.check_call(linkArgs)

      if globalParameters["PrintCodeCommands"]:
        print(' '.join(extractArgs))
      subprocess.check_call(extractArgs, cwd=buildPath)

      coFilenames = ["{0}-000-{1}.hsaco".format(soFilename, arch) for arch in archs]
    elif (CxxCompiler == "hipcc"):

      hipFlags = ["--genco", "-D__HIP_HCC_COMPAT_MODE__=1"] #needs to be fixed when Maneesh's change is made available

      hipFlags += ['-I', outputPath]

      compileArgs = [which('hipcc')] + hipFlags + archFlags + [kernelFile, '-c', '-o', os.path.join(buildPath, objectFilename)]

      if globalParameters["PrintCodeCommands"]:
        print('hipcc:', ' '.join(compileArgs))
      subprocess.check_call(compileArgs)

      for arch in archs:
        infile = os.path.join(buildPath, objectFilename)
        outfile = os.path.join(buildPath, "{0}-000-{1}.hsaco".format(soFilename, arch))
        bundlerArgs = [globalParameters["ClangOffloadBundlerPath"], "-type=o", "-targets=hip-amdgcn-amd-amdhsa-%s" % arch, "-inputs=%s" % infile, "-outputs=%s" % outfile, "-unbundle"]
        if globalParameters["PrintCodeCommands"]:
          print(' '.join(bundlerArgs))
        subprocess.check_call(bundlerArgs)

      coFilenames = ["{0}-000-{1}.hsaco".format(soFilename, arch) for arch in archs]
    else:
      raise RuntimeError("Unknown compiler {}".format(CxxCompiler))

    destCosList = []
    if "PackageLibrary" in globalParameters and globalParameters["PackageLibrary"]:
      for arch in archs:
        ensurePath(os.path.join(destDir, arch))
        archCoFilenames = [name for name in coFilenames if arch in name]
        extractedCOs = [os.path.join(buildPath, name) for name in archCoFilenames]
        destCOs = [os.path.join(destDir, arch, name) for name in archCoFilenames]
        destCosList += destCOs
        if globalParameters["PrintCodeCommands"]:
          print ("# copy source code objects    : ", extractedCOs)
          print ("# to dest source code objects : ", destCOs)
        for (src, dst) in zip(extractedCOs, destCOs):
          shutil.copyfile(src, dst)
    else:
      coFilenames = [name for name in coFilenames]
      extractedCOs = [os.path.join(buildPath, name) for name in coFilenames]
      destCOs = [os.path.join(destDir, name) for name in coFilenames]
      destCosList += destCOs
      for (src, dst) in zip(extractedCOs, destCOs):
        shutil.copyfile(src, dst)

    return destCosList

def buildSourceCodeObjectFiles(CxxCompiler, kernelFiles, outputPath):
    args = zip(itertools.repeat(CxxCompiler), itertools.repeat(outputPath), kernelFiles)

    coFiles = Common.ParallelMap(buildSourceCodeObjectFile, args, "Compiling source kernels",
                                 method=lambda x: x.starmap)

    return itertools.chain.from_iterable(coFiles)

################################################################################
def prepAsm():
  """
  Create and prepare the assembly directory  - called ONCE per output dir:
  """
  asmPath = ensurePath(os.path.join(globalParameters["WorkingPath"], "assembly") )
  assemblerFileName = os.path.join(asmPath, \
      "asm.%s"%("bat" if os.name=="nt" else "sh"))
  assemblerFile = open(assemblerFileName, "w")
  if os.name == "nt":
    assemblerFile.write("echo Windows: Copying instead of Assembling\n")
    assemblerFile.write("copy %1.s %1.o\n")
    assemblerFile.write("copy %1.o %1.co\n")
  else:
    assemblerFile.write("#!/bin/sh %s\n" % ("-x" if globalParameters["PrintLevel"] >=2  else ""))
    assemblerFile.write("# usage: asm.sh kernelName ASM_ARGS\n")
    assemblerFile.write("# example: asm.sh kernelName -mcpu=gfx900\n")
    assemblerFile.write("f=$1\n")
    assemblerFile.write("shift\n")
    assemblerFile.write("ASM=%s\n"%globalParameters["AssemblerPath"])
    # cannot use globalParameters["CurrentISA"] because it might be (0,0,0)
    defaultIsa = (9,0,0)
    assemblerFile.write( \
      "${ASM} -x assembler -target amdgcn-amd-amdhsa %s $@ -c -o $f.o $f.s\n" % \
      ("-mno-code-object-v3" if \
      globalParameters["AsmCaps"][defaultIsa]["HasCodeObjectV3"] and \
      globalParameters["CodeObjectVersion"] == "V2" else "-mcode-object-v3"))
    assemblerFile.write("${ASM} -target amdgcn-amd-amdhsa $f.o -o $f.co\n")
  assemblerFile.close()
  os.chmod(assemblerFileName, 0o777)

################################################################################
def buildKernelSourceAndHeaderFiles(results, outputPath, kernelsWithBuildErrs, \
      kernelSourceFile, kernelHeaderFile):
  """
  Logs errors and writes appropriate info to kernelSourceFile and kernelHeaderFile.

  Arguments:
    results:              list of (err, src, header, kernelName)
    outputPath:           path to source directory
    kernelsWithBuildErrs: Dictionary to be updated with kernels that have errors
    kernelSourceFile:     File to write source data to
    kernelHeaderFile:     File to write header data to
  """

  sourceFilenames = []

  for (err,src,header,kernelName) in results:
    if err:
      kernelsWithBuildErrs[kernelName] = err
      #print "*** warning: invalid kernel#%s"%kernelName

    # Don't create a file for empty kernels.
    #####
    if len(src.strip()) == 0 and globalParameters["NewClient"] > 1:
      continue

    #if kernelSourceFile:
      # write kernel.cpp
    if not globalParameters["MergeFiles"]:
      filename = os.path.join(outputPath, "Kernels", kernelName+".cpp")
      sourceFilenames.append(filename)
      kernelSourceFile = open(filename, "w")
      kernelSourceFile.write(CHeader)

    kernelSourceFile.write(src)

    if not globalParameters["MergeFiles"]:
      kernelSourceFile.close()
        # write kernel.h
      kernelHeaderFile = open(os.path.join(outputPath, "Kernels", kernelName+".h"), "w")
      kernelHeaderFile.write(CHeader)

    kernelHeaderFile.write(header)

    if not globalParameters["MergeFiles"]:
      kernelHeaderFile.close()

  return sourceFilenames

################################################################################
# Write Solutions and Kernels for BenchmarkClient or LibraryClient
################################################################################
def writeSolutionsAndKernels(outputPath, CxxCompiler, problemTypes, solutions, kernels, kernelHelperOjbs, \
    solutionWriter, kernelWriterSource, kernelWriterAssembly, errorTolerant=False):
  start = time.time()

  codeObjectFiles = []

  # For NewClient builds: Push working path into build_tmp folder because there may be more than
  # one process running this script. This is to avoid build directory clashing.
  # NOTE: file paths must not contain the lower case word 'kernel' or the
  # /opt/rocm/bin/extractkernel will fail.
  # See buildSourceCodeObjectFile:167 for the call to this binary.
  if globalParameters["NewClient"] == 2:
    Common.pushWorkingPath('build_tmp')
    Common.pushWorkingPath(os.path.basename(outputPath).upper())

  print1("# Writing Kernels...")
  kernelFiles = []
  kernelSourceFile = None
  kernelHeaderFile = None

  if not globalParameters["MergeFiles"]:
    if globalParameters["LegacyComponents"]:
      ensurePath(os.path.join(outputPath, "Solutions"))
    ensurePath(os.path.join(outputPath, "Kernels"))

  ##############################################################################
  # Write Kernels
  ##############################################################################
  if globalParameters["MergeFiles"]:
    kernelSourceFilename = os.path.join(outputPath, "Kernels.cpp")
    kernelHeaderFilename = os.path.join(outputPath, "Kernels.h")

    kernelFiles.append(kernelSourceFilename)
    kernelSourceFile = open(kernelSourceFilename, "w")
    kernelHeaderFile = open(kernelHeaderFilename, "w")
    kernelSourceFile.write(CHeader)
    kernelHeaderFile.write(CHeader)
    kernelSourceFile.write("#include \"Kernels.h\"\n")
    kernelHeaderFile.write("#pragma once\n")
    if globalParameters["RuntimeLanguage"] == "HIP":
      kernelHeaderFile.write("#include <hip/hip_runtime.h>\n")
      kernelHeaderFile.write("#include <hip/hip_ext.h>\n\n")
    kernelHeaderFile.write("#include \"KernelHeader.h\"\n\n")

  kernelsWithBuildErrs = {}

  prepAsm()

  kIter = zip(kernels, itertools.repeat(kernelWriterSource), itertools.repeat(kernelWriterAssembly))
  results = Common.ParallelMap(processKernelSource, kIter, "Generating kernels", method=lambda x: x.starmap)
  #do we need this?
  #print(len(results))

  removeKernels = []
  removeSolutions = []
  removeResults = []
  for kernIdx, res in Utils.tqdm(enumerate(results)):
    (err,src,header,kernelName) = res
    if(err == -2):
      removeKernels.append(kernels[kernIdx])
      removeSolutions.append(solutions[kernIdx])
      removeResults.append(results[kernIdx])
  for kern in removeKernels:
      kernels.remove(kern)
  for solut in removeSolutions:
      solutions.remove(solut)
  for rel in removeResults:
      results.remove(rel)

  kernelFiles += buildKernelSourceAndHeaderFiles(results, outputPath, kernelsWithBuildErrs, kernelSourceFile, kernelHeaderFile)

  kernelsToBuild = list(kernels)
  if errorTolerant:
      def success(kernel):
          writer = kernelWriterAssembly if kernel['KernelLanguage'] == 'Assembly' else kernelWriterSource
          kernelName = writer.getKernelName(kernel)
          return kernelName not in kernelsWithBuildErrs
      kernelsToBuild = list(filter(success, kernelsToBuild))

  if False:#len(kernelsWithBuildErrs) > 0:
    print("\nKernel compilation failed in one or more subprocesses. May want to set CpuThreads=0 and re-run to make debug easier")
    printExit("** kernel compilation failure **")

  # handle helper kernel function
  for ko in kernelHelperOjbs:
    kernelName = ko.getKernelName()

    # write kernel.cpp
    if not globalParameters["MergeFiles"]:
      kernelSourceFilename = os.path.join(outputPath, "Kernels", kernelName+".cpp")
      kernelSourceFile = open(kernelSourceFilename, "w")
      kernelSourceFile.write(CHeader)
      kernelFiles.append(kernelSourceFilename)

    (err, src) = ko.getSourceFileString()
    kernelSourceFile.write(src)
    if err:
      print("*** warning: invalid kernel#%u"%kernelName)

    if not globalParameters["MergeFiles"]:
      kernelSourceFile.close()

    # write kernel.h
    if not globalParameters["MergeFiles"]:
      kernelHeaderFile = open(os.path.join(outputPath, "Kernels", kernelName + ".h"), "w")
      kernelHeaderFile.write(CHeader)

    kernelHeaderFile.write( ko.getHeaderFileString())

    if not globalParameters["MergeFiles"]:
      kernelHeaderFile.close()

  # close merged
  if globalParameters["MergeFiles"]:
    if kernelSourceFile:
      kernelSourceFile.close()
    if kernelHeaderFile:
      kernelHeaderFile.close()

  codeObjectFiles += buildSourceCodeObjectFiles(CxxCompiler, kernelFiles, outputPath)
  codeObjectFiles += getAssemblyCodeObjectFiles(kernelsToBuild, kernelWriterAssembly, outputPath)

  stop = time.time()
  print("# Kernel Building elapsed time = %.1f secs" % (stop-start))

  if globalParameters["LegacyComponents"]:
    print1("# Writing Solutions")
    ##############################################################################
    # Write Solutions
    ##############################################################################


    solutionSourceFilename = os.path.join(outputPath, "Solutions.cpp")
    solutionHeaderFilename = os.path.join(outputPath, "Solutions.h")

    solutionSourceFile = open(solutionSourceFilename, "w")
    solutionHeaderFile = open(solutionHeaderFilename, "w")
    solutionSourceFile.write(CHeader)
    solutionHeaderFile.write(CHeader)

    solutionSourceFile.write("#include \"Solutions.h\"\n")
    solutionSourceFile.write("#include <algorithm>\n")

    solutionHeaderFile.write("#include \"TensileTypes.h\"\n")
    solutionHeaderFile.write("#include \"SolutionHelper.h\"\n")
    solutionHeaderFile.write("#include \"Tools.h\"\n")
    if globalParameters["CodeFromFiles"]:
      solutionHeaderFile.write("#include <unistd.h>\n")
    if globalParameters["MergeFiles"]:
      solutionHeaderFile.write("#include \"Kernels.h\"\n")


    # Write a solution pointer typedef for each problemType:
    h = ""
    for problemType in problemTypes:
<<<<<<< HEAD
      argListAll = solutionWriter.getArgList(problemType, True, True, True, True)
=======
      #print "p=", problemType
      argListAll = solutionWriter.getArgList(problemType, True, True, True, True, True)
      # declare TensileSolutionPointer_ProblemType
>>>>>>> ab592f80
      h += "\n// solution pointer\n"
      h += "typedef TensileStatus (*TensileSolutionPointer_%s)(\n" % problemType
      for i in range(0, len(argListAll)):
        h += "    %s %s%s" % (argListAll[i][0], argListAll[i][1], ",\n" \
            if i < len(argListAll)-1 else ");\n\n")
      h += "\n"

    solutionHeaderFile.write(h)

    for solution in Utils.tqdm(solutions):
      # get solution name
      if not globalParameters["MergeFiles"]:
        solutionFileName = solutionWriter.getSolutionName(solution)

      # write solution.cpp
      if not globalParameters["MergeFiles"]:
        solutionSourceFile = open(os.path.join(outputPath, \
            "Solutions", solutionFileName+".cpp"), "w")
        solutionSourceFile.write(CHeader)
      solutionSourceFile.write( \
          solutionWriter.getProblemSourceString(solution["ProblemType"], solution, kernelsWithBuildErrs))
      if not globalParameters["MergeFiles"]:
        solutionSourceFile.close()

      # write solution.h
      if not globalParameters["MergeFiles"]:
        solutionHeaderFile = open(os.path.join(outputPath, \
            "Solutions", solutionFileName+".h"), "w")
        solutionHeaderFile.write(CHeader)
      solutionHeaderFile.write( \
          solutionWriter.getHeaderFileString(solution))
      if not globalParameters["MergeFiles"]:
        solutionHeaderFile.close()
    # close merged
    if not globalParameters["MergeFiles"]:
      solutionHeaderFile.close()

    if globalParameters["ExitAfterKernelGen"]:
      printExit("** Exiting after kernel generation due to ExitAfterKernelGen=1")

  if globalParameters["NewClient"] == 2:
    Common.popWorkingPath() # build_tmp
    Common.popWorkingPath() # workingDir

  return codeObjectFiles

################################################################################
# Write Logic
################################################################################
def writeLogic(outputPath, logicData, solutionWriter ):
  print1("# Writing Library Logic")

  if not globalParameters["MergeFiles"]:
    ensurePath(os.path.join(outputPath, "Logic"))

  # Tensile.h
  h = ""
  h += "#pragma once\n"
  h += "#include \"TensileTypes.h\"\n"
  h += "#include \"SolutionHelper.h\"\n"
  h += "#include \"SolutionMapper.h\"\n"

  # TensileInternal.h
  ih = ""
  ih += "#include \"Tensile.h\"\n"

  # Tensile.cpp

  sourceIncludes = ""
  sourceIncludes += "#include \"Solutions.h\"\n"
  sourceIncludes += "#include \"Tensile.h\"\n"
  sourceIncludes += "#include \"TensileInternal.h\"\n"
  sourceIncludes += "#include \"SolutionMapper.h\"\n"

  s = sourceIncludes

  ########################################
  # problemType
  for problemType in Utils.tqdm(logicData):

    # function argument list
    argListSizes = solutionWriter.getArgList(problemType, False, False, False, False, True)
    argListData  = solutionWriter.getArgList(problemType, False,  True,  True,  True, True)
    argListAll   = solutionWriter.getArgList(problemType,  True,  True,  True,  True, True)

    # tensile initializer
    h += "\nvoid tensileInitialize();\n\n"

    # declare tensile_ProblemType
    h += "\n// enqueue solution\n"
    h += "TensileStatus tensile_%s(\n" % problemType
    for i in range(0, len(argListData)):
      h += "    %s %s = %s%s" \
          % (argListData[i][0], argListData[i][1], argListData[i][2], \
          ",\n" if i < len(argListData)-1 else ");\n\n")


    numSizes = problemType["TotalIndices"]
    assert(not problemType["UseInitialStridesCD"])
    firstStride = 0 if problemType["UseInitialStridesAB"] else 1
    lastStrideA = len(problemType["IndexAssignmentsA"])
    lastStrideB = len(problemType["IndexAssignmentsB"])
    lastStrideC = problemType["NumIndicesC"]
    lastStrideD = problemType["NumIndicesC"]
    h += "typedef ProblemKey<%u> ProblemKey_%s;\n" % (numSizes,problemType)
    h += "typedef ProblemDims<%u,%u,%u,%u,%u,%u> ProblemDims_%s;\n" \
        % (firstStride, lastStrideD, lastStrideC, lastStrideA, lastStrideB, numSizes, problemType)
    h += "typedef SolutionMapper<ProblemDims_%s, ProblemKey_%s> SolutionMapper_%s;\n" \
            % (problemType, problemType, problemType)

    # declare tensileGetSolutionPointer_ProblemType
    h += "\n// get solution pointer\n"
    h += "SolutionMapper_%s::SolutionRuntime *\n" % (problemType)
    h += "tensileGetSolutionPointer_%s(\n" % (problemType)
    for i in range(0, len(argListSizes)):
      h += "    %s %s%s" \
          % (argListSizes[i][0], argListSizes[i][1], \
          ",\n" if i < len(argListSizes)-1 else ");\n\n")

    # declare tensileName_
    h += "// get solution name\n"
    h += "const char * tensileGetSolutionName_%s(\n" \
        % (problemType)
    for i in range(0, len(argListSizes)):
      h += "    %s %s%s" \
          % (argListSizes[i][0], argListSizes[i][1], \
          ",\n" if i < len(argListSizes)-1 else ");\n\n")


    # get solution naming for problem type
    solutionsForProblemType = []
    for scheduleTuple in logicData[problemType]:
      solutionsForSchedule = scheduleTuple[2]
      for solution in solutionsForSchedule:
        if solution not in solutionsForProblemType:
          solutionsForProblemType.append(solution)

    # solution names for problem type
    solutionNamesForProblemType = []
    for solution in solutionsForProblemType:
      solutionName = solutionWriter.getSolutionName(solution)
      solutionNamesForProblemType.append(solutionName)

    # reset problemType source
    if not globalParameters["MergeFiles"]:
      filePrefix = "Tensile_%s" % (problemType)
      s = sourceIncludes

      for solutionName in solutionNamesForProblemType:
        s += "#include \"%s.h\"\n" % solutionName

    ########################################
    # Per-problem constants here:
    # These are common for all schedules and thus do not include schedule name (vega,hip,etc)
    s += "\n"
    s += "/*******************************************************************************\n"
    s += "* Per-Problem Functions for %s\n" % problemType
    s += "*******************************************************************************/\n"

    s += "// Problem type include the index assignments for free, summation, batch:\n"
    s += "static const ProblemType problemType_%s( " % problemType
    s += listToInitializer(problemType["IndicesFree"]) + ", "
    s += listToInitializer(problemType["IndicesSummation"]) + ", "
    s += listToInitializer(problemType["IndicesBatch"]) + ", "
    s += listToInitializer(problemType["IndexAssignmentsA"]) + ", "
    s += listToInitializer(problemType["IndexAssignmentsB"])
    s += ");\n"

    s += "\n"
    s += "// Master solution mapper is the entry point for problem->solution mapping\n"
    s += "// There is one master solution mapper per problem type\n"
    s += "// The master solution mapper contains pointers to the solution mappers for each device\n"
    s += "static MasterSolutionMapper<ProblemDims_%s> masterSolutionMapper_%s;\n " % (problemType,problemType)


    ########################################
    # implement per-Schedule functions in source
    s += "\n"
    s += "/*******************************************************************************\n * Per-Schedule Functions\n *******************************************************************************/"
    for scheduleTuple in logicData[problemType]:

      # get logic parameters for problem type
      scheduleName  = scheduleTuple[0]
      deviceNames   = scheduleTuple[1]
      solutionsForSchedule = scheduleTuple[2]
      indexOrder    = scheduleTuple[3]
      exactLogic    = scheduleTuple[4]
      rangeLogic    = scheduleTuple[5]

      # solution names for schedule
      solutionNamesForSchedule = []
      for solution in solutionsForSchedule:
        solutionName = solutionWriter.getSolutionName(solution)
        solutionNamesForSchedule.append(solutionName)

      s += "\n\n"
      schedProbName = "%s_%s" % (scheduleName, problemType)
      s += writeSolutionAndExactTable(scheduleName, deviceNames, schedProbName, problemType, \
              solutionsForSchedule, solutionNamesForSchedule, exactLogic)


    # Per-problem function here:
    # function tensileGetSolutionPointer_ProblemType
    del schedProbName
    del scheduleName
    s += "\n// problem dims -> solution logic\n"
    s += "SolutionMapper_%s::SolutionRuntime *\n" % (problemType)
    s += "tensileGetSolutionPointer_%s(\n" % (problemType)
    for i in range(0, len(argListSizes)):
      s += "    %s %s%s" \
          % (argListSizes[i][0], argListSizes[i][1], \
          ",\n" if i < len(argListSizes)-1 else ") {\n\n")

    exactLogicStr = writeExactLogic(problemType, indexOrder, \
                                    solutionsForSchedule, exactLogic, \
                                    solutionNamesForSchedule, True)
    if rangeLogic != None:
      print("** warning: ignored ranges in logic file, these should have been expanded with ExpandRanges=1 during Tensile phase 3")
    s += "  /* exact mappings */\n"
    s += exactLogicStr
    s += "\n  return nullptr;\n"
    s += "\n}\n"

    # function tensileGetSolutionName_Schedule_ProblemType
    s += "\n// get solution name for problem dims\n"
    s += "const char * tensileGetSolutionName_%s(\n" \
        % (problemType)
    for i in range(0, len(argListSizes)):
      s += "    %s %s%s" \
          % (argListSizes[i][0], argListSizes[i][1], \
          ",\n" if i < len(argListSizes)-1 else ") {\n\n")

    exactLogicStr = writeExactLogic(problemType, indexOrder, \
                                    solutionsForSchedule, exactLogic, \
                                    solutionNamesForSchedule, False)
    s += "  /* exact mappings */\n"
    s += exactLogicStr
    s += "\n}\n"

    ########################################
    # implement problem-type functions in source
    s += "/*******************************************************************************\n * Per-ProblemType Functions\n *******************************************************************************/"


    # declare tensile_ProblemType
    s += "\n// main call to solution; enqueues a kernel\n"
    s += "TensileStatus tensile_%s(\n" % problemType
    for i in range(0, len(argListData)):
      s += "    %s %s%s" \
          % (argListData[i][0], argListData[i][1], \
          ",\n" if i < len(argListData)-1 else ") {\n")
    s += "    auto solution = tensileGetSolutionPointer_%s(\n" % (problemType)
    for i in range(0, len(argListSizes)):
      s += "        %s%s" \
          % (argListSizes[i][1], ", " if i < len(argListSizes)-1 else ");")
      s += "\n"
    s += "    if (solution) {\n"
    s += "      TensileSolutionPointer_%s f = reinterpret_cast<TensileSolutionPointer_%s> (solution->_info->_functionPtr);\n" \
      % (problemType, problemType)
    s += "      auto solutionLock = &solution->_lock;\n"
    s += "      return f("
    for i in range(0, len(argListAll)):
      s += "%s%s" \
          % (argListAll[i][1], ", " if i < len(argListAll)-1 else ");\n")
    s += "    } else {\n"
    #s += "      printf(\"solution not valid, returning fail\\n\");"
    s += "      return tensileStatusFailure; // no solution found\n"
    s += "    }\n"
    s += "}\n"

    # open and close problemType files
    if not globalParameters["MergeFiles"]:
      logicSourceFile = open(os.path.join(outputPath, "Logic", \
          "%s.cpp" % filePrefix), "w")
      logicSourceFile.write(s)
      logicSourceFile.close()

  s += "\n"
  s += writeTensileInitialize(logicData)

  # close merged files
  if globalParameters["MergeFiles"]:
    logicSourceFile = open(os.path.join(outputPath, \
        "Tensile.cpp"), "w")
    logicSourceFile.write(s)
    logicSourceFile.close()

  logicHeaderFile = open(os.path.join(outputPath, \
      "Tensile.h"), "w")
  logicHeaderFile.write(h)
  logicHeaderFile.close()

  internalHeaderFile = open(os.path.join(outputPath, \
      "TensileInternal.h"), "w")
  internalHeaderFile.write(ih)
  internalHeaderFile.close()


def writeTensileInitialize(logicData):

  s = "/*******************************************************************************\n"
  s += "* Tensilze initializer\n"
  s += "*******************************************************************************/\n"
  s += "void tensileInitialize() {\n"

  for problemType in logicData:
    s += "  masterSolutionMapper_%s.initialize();\n" % problemType

    for scheduleTuple in logicData[problemType]:
      scheduleName  = scheduleTuple[0]
      deviceNames   = scheduleTuple[1]


      schedProbName = "%s_%s" % (scheduleName, problemType)
      s += "  solutionMapper_%s.initializeMappers(" % (schedProbName)
      s += "{%s}," % (', '.join('"{0}"'.format(w) for w in deviceNames))
      s += "&masterSolutionMapper_%s);\n" % (problemType)

  s += "}"

  return s

def writeSolutionAndExactTable(scheduleName, deviceNames, schedProbName, problemType, \
                               solutionsForSchedule, solutionNames, exactLogic):
  s = ""
  s += "namespace { // Start schedule '%s'\n" % scheduleName

  s += "// solution table - function, name, assertion requirements\n"
  s += "static const SolutionInfo solutionTable_%s[] = {\n" % (schedProbName)
  for i in range(0, len(solutionsForSchedule)):
    solution = solutionsForSchedule[i]
    solutionName = solutionNames[i]
    s += "  {(void*)%s, \"%s\", {%d, %d, %d, %d, %d, %d, %d} }%s // %d" % \
      (solutionName, solutionName, \
        solution["AssertSummationElementMultiple"], \
        solution["AssertFree0ElementMultiple"], \
        solution["AssertFree1ElementMultiple"], \
        solution["AssertMinApproxSize"], \
        solution["LdcEqualsLdd"], \
        solution["PackBatchDims"]==2, \
        solution["PackBatchDims"]==1, \
        "," if i < len(solutionsForSchedule)-1 else "", \
        i)
    s += "\n"

  s += "};\n\n"

  # Write the exact problems here
  s += "// table of exact problem dims and selected solutionIdx\n"
  s += "static const std::pair<const ProblemKey_%s, int> embeddedExactTable_%s[] = {\n" % (problemType,schedProbName)
  numSizes = problemType["TotalIndices"]
  for ruleIdx in range(0, len(exactLogic)):
    rule = exactLogic[ruleIdx]
    problemSize = rule[0][:numSizes]
    solutionIdx = rule[1][0]
    solutionGFlops = rule[1][1]
    s += " { {"
    for i in range(0, len(problemSize)):
      if i == 0:
        s += "%u" % problemSize[i]
      else:
        s += ", %u" % problemSize[i]
    s += "}, %u}" % (solutionIdx)
    s += "," if ruleIdx != len(exactLogic)-1 else " "
    s += " // %.0f GFlop/s" % (solutionGFlops)
    s += "\n"
  s += "};\n\n"

  # Create a solution mapper and init with the table above:
  s += "// The solution master constructor here adds device to the master solution mapper\n"
  s += "// The entrypoint to find a solution for this problem is through the master solution master\n"
  s += "static SolutionMapper_%s solutionMapper_%s(\n" % (problemType, schedProbName)
  s += "  \"%s\", // schedule+problem name\n" % (schedProbName)
  s += "  solutionTable_%s, %u,\n" % (schedProbName, len(solutionsForSchedule))
  s += "  embeddedExactTable_%s, %u,\n" % (schedProbName, len(exactLogic))
  s += "  &problemType_%s);\n" % (problemType)

  s += "} // end anonymous namespace\n"
  return s


################################################################################
# Write Range Logic Recursive
# ptr :
#   True : write logic to return the function pointer
#   False : write logic to return the function name
################################################################################
def writeExactLogic(problemType, indexOrder,
                    solutionsForSchedule, exactLogic, \
                    solutionNames, ptr):
  s = ""
  s += "  ProblemDims_%s pdims(" % problemType
  indexChars = globalParameters["IndexChars"]
  firstStrideAB = 0 if problemType["UseInitialStridesAB"] else 1
  firstStrideCD = 0 if problemType["UseInitialStridesCD"] else 1
  lastStrideD = problemType["NumIndicesC"]
  lastStrideC = problemType["NumIndicesC"]
  lastStrideA = len(problemType["IndexAssignmentsA"])
  lastStrideB = len(problemType["IndexAssignmentsB"])
  for i in range(firstStrideCD,lastStrideD):
    if i != firstStrideCD: s += ", "
    s += "strideD%u%s" % (i, indexChars[i])
  for i in range(firstStrideCD,lastStrideC):
    s += ", strideC%u%s" % (i, indexChars[i])
  for i in range(firstStrideAB,lastStrideA):
    s += ", strideA%u%s" % (i, \
        indexChars[problemType["IndexAssignmentsA"][i]])
  for i in range(firstStrideAB,lastStrideB):
    s += ", strideB%u%s" % (i, \
        indexChars[problemType["IndexAssignmentsB"][i]])
  for i in range(0,len(indexOrder)):
    s += ", size%s" % indexChars[i]
  s += ");\n"

  s += "  auto solutionMapper = reinterpret_cast<SolutionMapper_%s *> (masterSolutionMapper_%s.mapper());\n"  \
      % (problemType, problemType)
  if ptr:
    s += "  return solutionMapper->getSolutionWithFallback(pdims,&masterSolutionMapper_%s);\n" % problemType
  else:
    s += "  return solutionMapper->getSolutionWithFallback(pdims,&masterSolutionMapper_%s)->_info->_name;\n" % problemType

  return s


################################################################################
# Write Solution Call
################################################################################
def writeSolutionCall(solutionName, problemType):
  indexChars = globalParameters["IndexChars"]
  s = ""
  s += "%s(" % solutionName
  # solution parameters
  s += " dataD, dataC, dataA, dataB, alpha"
  if problemType["UseBeta"]:
    s += ", beta"
  s += ", offsetC, offsetA, offsetB"
  firstStrideAB = firstStrideCD = 1
  if problemType["UseInitialStridesAB"]:
    firstStrideAB = 0
  if problemType["UseInitialStridesCD"]:
    firstStrideCD = 0
  lastStrideD = problemType["NumIndicesC"]
  lastStrideC = problemType["NumIndicesC"]
  lastStrideA = len(problemType["IndexAssignmentsA"])
  lastStrideB = len(problemType["IndexAssignmentsB"])
  for i in range(firstStrideCD,lastStrideD):
    s += ", strideD%u%s" % (i, indexChars[i])
  for i in range(firstStrideCD,lastStrideC):
    s += ", strideC%u%s" % (i, indexChars[i])
  for i in range(firstStrideAB,lastStrideA):
    s += ", strideA%u%s" % (i, \
        indexChars[problemType["IndexAssignmentsA"][i]])
  for i in range(firstStrideAB,lastStrideB):
    s += ", strideB%u%s" % (i, \
        indexChars[problemType["IndexAssignmentsB"][i]])
  for i in range(0, problemType["TotalIndices"]):
    s += ", size%s" % indexChars[i]
  s += ", stream, numInputEvents, inputEvents, outputEvent )"
  return s

<<<<<<< HEAD
##############################################################################
# forkHardcodedParameters
##############################################################################
def forkHardcodedParameters( basePermutation, update ):
  updatedHardcodedParameters = []
  #for oldPermutation in hardcodedParameters:
  for newPermutation in update:
    permutation = {}
    permutation.update(basePermutation)
    permutation.update(newPermutation)
    updatedHardcodedParameters.append(permutation)
  return updatedHardcodedParameters

##############################################################################
# assigenParameters
##############################################################################
def assigenParameters(problemTypeConfig, configBenchmarkCommonParameters, configForkParameters):

  problemTypeObj = ProblemType(problemTypeConfig)
  globalParameters["EnableHalf"] = problemTypeObj["DataType"].isHalf()
  initialSolutionParameters = { "ProblemType": problemTypeConfig }
  initialSolutionParameters.update(defaultSolution)

  hardcodedParameters = []

  benchmarkCommonParameters = []
  for paramDict in defaultBenchmarkCommonParameters:
    for paramName in paramDict:
      if not hasParam( paramName, [ configBenchmarkCommonParameters, configForkParameters ]) \
          or paramName == "ProblemSizes":
        benchmarkCommonParameters.append(paramDict)
  if configBenchmarkCommonParameters != None:
    for paramDict in configBenchmarkCommonParameters:
      benchmarkCommonParameters.append(paramDict)

  for stepList in [benchmarkCommonParameters, configForkParameters]:
    for paramDict in copy(stepList):
      for paramName in copy(paramDict):
        paramValues = paramDict[paramName]
        if paramValues == None:
          printExit("You must specify value for parameters \"%s\"" % paramName )
        if len(paramValues) < 2 and paramName != "ProblemSizes":
          paramDict.pop(paramName)
          initialSolutionParameters[paramName] = paramValues[0]
          if len(paramDict) == 0:
            stepList.remove(paramDict)

  totalPermutations = 1
  for param in configForkParameters:
    for name in param: # only 1
      values = param[name]
      totalPermutations *= len(values)
  forkPermutations = []
  for i in range(0, totalPermutations):
    forkPermutations.append({})
    pIdx = i
    for param in configForkParameters:
      for name in param:
        values = param[name]
        valueIdx = pIdx % len(values)
        forkPermutations[i][name] = values[valueIdx]
        pIdx //= len(values)
  if len(forkPermutations) > 0:
    hardcodedParameters = forkHardcodedParameters(initialSolutionParameters, forkPermutations)

  return (problemTypeObj, hardcodedParameters, initialSolutionParameters)

def generateSolutions (problemType, hardcodedParameters, initialSolutionParameters):
  numHardcoded = len(hardcodedParameters)

  ############################################################################
  # Enumerate Benchmark Permutations
  ############################################################################
  solutions = []

  ############################################################################
  # Enumerate Solutions = Hardcoded * Benchmark
  ############################################################################
  print1("# Enumerating Solutions")
  solutionSet = set() 
  PrintSolutionRejectionReason = globalParameters["PrintSolutionRejectionReason"]
  for hardcodedIdx in range(0, numHardcoded):
    solutions.append([])
    hardcodedParamDict = hardcodedParameters[hardcodedIdx]
    
    solution = {"ProblemType": deepcopy(problemType.state)}
    solution.update(initialSolutionParameters)
    solution.update(hardcodedParamDict)

    # TODO check if solution matches problem size for exact tile kernels
    solutionObject = Solution(solution)
    if solutionObject["Valid"]:
      if solutionObject not in solutionSet:
        solutionSet.add(solutionObject)
        solutions[hardcodedIdx].append(solutionObject)
    else:
      if PrintSolutionRejectionReason:
        print1("rejecting solution %s" % str(solutionObject))
    
  solutionList = list (solutionSet)

  return solutionList

##############################################################################
# Min Naming / Solution and Kernel Writers
##############################################################################
def getSolutionAndKernelWriters(solutions, kernels):

  # if any kernels are assembly, append every ISA supported
  if globalParameters["ShortNames"] and not globalParameters["MergeFiles"]:
    solutionSerialNaming = Solution.getSerialNaming(solutions)
    kernelSerialNaming = Solution.getSerialNaming(kernels)
  else:
    solutionSerialNaming = None
    kernelSerialNaming = None
  solutionMinNaming = Solution.getMinNaming(solutions)
  kernelMinNaming = Solution.getMinNaming(kernels)
  solutionWriter = SolutionWriter( \
      solutionMinNaming, solutionSerialNaming, \
      kernelMinNaming, kernelSerialNaming)
  kernelWriterSource = KernelWriterSource( \
      kernelMinNaming, kernelSerialNaming)
  kernelWriterAssembly = KernelWriterAssembly( \
      kernelMinNaming, kernelSerialNaming)

  return (solutionWriter, kernelWriterSource, kernelWriterAssembly, kernelMinNaming, solutionMinNaming)

################################################################################
# copy static cpp files and headers
################################################################################
def copyStaticFiles(outputPath):
  if globalParameters["LegacyComponents"]:
    libraryStaticFiles = [
      "SolutionMapper.h",
      "TensileTypes.h",
      "tensile_bfloat16.h",
      "KernelHeader.h",
      "SolutionHelper.cpp",
      "SolutionHelper.h",
      "Tools.cpp",
      "Tools.h" ]
  else:
    libraryStaticFiles = [
      "TensileTypes.h",
      "tensile_bfloat16.h",
      "KernelHeader.h" ]

  for fileName in libraryStaticFiles:
    # copy file
    shutil.copy( os.path.join(globalParameters["SourcePath"], fileName), \
        outputPath )

  return libraryStaticFiles

def buildObjectFileNames(solutionWriter, kernelWriterSource, kernelWriterAssembly, solutions, kernels, betaOnlyKernels):
=======
def buildObjectFileNames(solutionWriter, kernelWriterSource, kernelWriterAssembly, solutions, kernels, kernelHelperOjbs):
>>>>>>> ab592f80

  # Build lists of output object names
  sourceKernelNames = []
  asmKernelNames = []
  kernelHelperOjbNmaes = []

  solutionFiles = []
  sourceKernelFiles = []
  asmKernelFiles = []
  sourceLibFiles = []
  asmLibFiles = []

  sourceKernels = list([k for k in kernels if k['KernelLanguage'] == 'Source'])
  asmKernels = list([k for k in kernels if k['KernelLanguage'] == 'Assembly'])

  # Helper for architecture
  def isSupported(arch):
        return globalParameters["AsmCaps"][arch]["SupportedISA"] and \
               globalParameters["AsmCaps"][arch]["SupportedSource"]

  # Build a list of kernel object names.
  for kernel in sourceKernels:
    sourceKernelNames += [kernelWriterSource.getKernelFileBase(kernel)]

  for kernel in asmKernels:
    asmKernelNames += [kernelWriterAssembly.getKernelFileBase(kernel)]

  kernelHelperOjbNmaes = [ko.getKernelName() for ko in kernelHelperOjbs]

  # Source based kernels are built for all supported architectures
  sourceArchs = ['gfx'+''.join(map(str,arch)) for arch in globalParameters['SupportedISA'] \
             if isSupported(arch)]

  # Asm based kernels target the configured ISA
  asmArchs = collections.defaultdict(list)
  for (kernelName, kernel) in zip(asmKernelNames, asmKernels):
    asmArchs[kernelName].append('gfx'+''.join(map(str, tuple(kernel['ISA']))))

  # Build list of solution files
  if globalParameters["LegacyComponents"]:
    if not globalParameters["MergeFiles"]:
      for solution in solutions:
        solutionFiles += [
          "%s.h"   % (solutionWriter.getSolutionName(solution)),
          "%s.cpp" % (solutionWriter.getSolutionName(solution))]
    else:
      solutionFiles += ["Solutions.h", "Solutions.cpp"]

  # Build a list of source files
  if not globalParameters["MergeFiles"]:
    for kernelName in (sourceKernelNames + asmKernelNames + kernelHelperOjbNmaes):
      sourceKernelFiles += [
        "%s.h"   % (kernelName),
        "%s.cpp" % (kernelName)]
  else:
    sourceKernelFiles += ["Kernels.h", "Kernels.cpp"]

  # Build a list of assembly files
  for asmKernelName in asmKernelNames:
      asmKernelFiles += [
        "%s.s"  % (asmKernelName),
        "%s.o"  % (asmKernelName),
        "%s.co" % (asmKernelName)]

  # Build a list of lib names from source
  cxxCompiler = globalParameters["CxxCompiler"]
  if not globalParameters["MergeFiles"]:

    allSources = sourceKernelNames + kernelHelperOjbNmaes
    if globalParameters["NewClient"] <= 1:
      allSources += asmKernelNames

    for kernelName in (allSources):
      # Hcc compiler expects to have a different extension than hipclang.
      # Hcc compiler also makes one file per architecture
      if (cxxCompiler == 'hcc' or cxxCompiler == 'hipcc'):
        sourceLibFiles += ["%s.so-000-%s.hsaco" % (kernelName, arch) for arch in sourceArchs]
      else:
        raise RuntimeError("Unknown compiler {}".format(cxxCompiler))
  else: # Merge
    if (cxxCompiler == 'hcc' or cxxCompiler == 'hipcc'):
      sourceLibFiles += ["Kernels.so-000-%s.hsaco" % (arch) for arch in sourceArchs]
    else:
      raise RuntimeError("Unknown compiler {}".format(cxxCompiler))

  # Build a list of asm lib names
  if globalParameters["MergeFiles"]:
    # Find all unique arch values for current asm kernels
    uniqueArchs = set(itertools.chain(*asmArchs.values()))
    asmLibFiles += ["TensileLibrary_%s.co" % (arch) for arch in uniqueArchs]
  else:
    for asmKernelName, archs in asmArchs.items():
      asmLibFiles += ["%s_%s.co" % (asmKernelName, str(arch)) for arch in archs]

  return (solutionFiles, sourceKernelFiles, asmKernelFiles, sourceLibFiles, asmLibFiles)

def buildObjectFilePaths(prefixDir, solutionFiles, sourceKernelFiles, asmKernelFiles, sourceLibFiles, asmLibFiles):

  solutionPaths = []
  sourceKernelPaths = []
  asmKernelPaths = []
  sourceLibPaths = []
  asmLibPaths = []

  # Build full paths for solution files
  if globalParameters["LegacyComponents"]:
    solutionDir = ""
    if not globalParameters["MergeFiles"]:
      solutionDir = os.path.join(prefixDir, "Solutions")
    else:
      solutionDir = prefixDir

    for solutionFile in solutionFiles:
      solutionPaths += [ os.path.join(solutionDir, solutionFile) ]

  # Build full paths for source kernel files
  sourceKernelDir = ""
  if not globalParameters["MergeFiles"]:
    sourceKernelDir = os.path.join(prefixDir, "Kernels")
  else:
    sourceKernelDir = prefixDir

  for sourceKernelFile in sourceKernelFiles:
    sourceKernelPaths += [ os.path.join(sourceKernelDir, sourceKernelFile) ]

  # Build full paths for asm kernel files
  asmKernelDir = os.path.join(prefixDir, "assembly")

  for asmKernelFile in asmKernelFiles:
    asmKernelPaths += [ os.path.join(asmKernelDir, asmKernelFile) ]

  # Build full paths for source and asm library files
  libDir = os.path.join(prefixDir, "library")

  for sourceLibFile in sourceLibFiles:
    sourceLibPaths += [ os.path.join(libDir, sourceLibFile) ]

  for asmLibFile in asmLibFiles:
    if globalParameters["PackageLibrary"]:
      # Asm lib files are enumerated in the form of
      # KernelName_gfxXXXXX.co
      # Strip the gfxXXXX portion and use that as a subdirectory
      asmLibFileNoExt = str(os.path.splitext(asmLibFile)[0])
      asmArch = asmLibFileNoExt[asmLibFileNoExt.find("_gfx"):]

      # asmArch contains _gfxXXXX. Don't use the underscore in new path
      asmLibPaths += [ os.path.join(
        libDir, asmArch[1:], asmLibFile.replace(asmArch, ''))]

    else:
      asmLibPaths += [ os.path.join(libDir, asmLibFile) ]

  return (solutionPaths, sourceKernelPaths, asmKernelPaths, sourceLibPaths, asmLibPaths)

################################################################################
# Write CMake
################################################################################
def writeCMake(outputPath, solutionFiles, kernelFiles, libraryStaticFiles):
  print1("# Writing Custom CMake")

  # Build output file paths, using relative CMake symbol
  cmakeSrcDir = "${CMAKE_SOURCE_DIR}"
  (solutionPaths, sourceKernelPaths, asmKernelPaths, sourceLibPaths, asmLibPaths) = \
    buildObjectFilePaths(cmakeSrcDir, solutionFiles, kernelFiles, [], [], [])

  # Build full paths the static library files
  staticFilePaths = []
  for staticFile in libraryStaticFiles:
    staticFilePaths += [ os.path.join(cmakeSrcDir, staticFile) ]

  # Proceed to generate cmake file
  generatedFile = open(os.path.join(outputPath, "Generated.cmake"), "w")
  generatedFile.write(CMakeHeader)

  # write TensileClient_SOLUTIONS symbol
  if globalParameters["LegacyComponents"]:
    generatedFile.write("set( TensileClient_SOLUTIONS\n")
    for solutionFile in solutionPaths:
      generatedFile.write("  %s\n" % (solutionFile))
    generatedFile.write("  )\n")

  # write TensileClient_KERNELS symbol
  generatedFile.write("set( TensileClient_KERNELS\n")
  for kernelFile in sourceKernelPaths:
    generatedFile.write("  %s\n" % (kernelFile))
  generatedFile.write("  )\n")

  # write TensileClient_SOURCE symbol
  generatedFile.write("set( TensileClient_SOURCE\n")
  for fileName in libraryStaticFiles:
    generatedFile.write("  ${CMAKE_SOURCE_DIR}/%s\n" % fileName)
  generatedFile.write("  )\n\n")

  generatedFile.close()

################################################################################
# Generate Kernel Objects From Solutions
################################################################################
def generateKernelObjectsFromSolutions(solutions):
  # create solution writer and kernel writer
  kernels = []
  kernelsBetaOnly = []
  for solution in solutions:
    solutionKernels = solution.getKernels()
    for kernel in solutionKernels:
      if kernel not in kernels:
        kernels.append(kernel)
    solutionKernelsBetaOnly = solution.getKernelsBetaOnly()
    for kernel in solutionKernelsBetaOnly:
      if KernelWriter.getKernelNameBetaOnly(kernel) not in \
          [KernelWriter.getKernelNameBetaOnly(k) for k in kernelsBetaOnly]:
        kernelsBetaOnly.append(kernel)

  return (kernels, kernelsBetaOnly)

################################################################################
# Write Benchmark Client Files
################################################################################
def writeBenchmarkClientFiles(libraryWorkingPath, tensileSourcePath, solutions, cxxCompiler):

  copyStaticFiles(libraryWorkingPath)

  kernels, kernelsBetaOnly = generateKernelObjectsFromSolutions(solutions)
  solutionWriter, kernelWriterSource, kernelWriterAssembly, \
    kernelMinNaming, _ = getSolutionAndKernelWriters(solutions, kernels)

  # write solution, kernels and CMake
  problemType = solutions[0]["ProblemType"]
  codeObjectFiles = writeSolutionsAndKernels( \
    libraryWorkingPath, cxxCompiler, [problemType], solutions, kernels, kernelsBetaOnly, \
    solutionWriter, kernelWriterSource, kernelWriterAssembly, errorTolerant=True )
    
  newLibraryDir = ensurePath(os.path.join(libraryWorkingPath, 'library'))
  newLibraryFile = os.path.join(newLibraryDir, "TensileLibrary.yaml")
  newLibrary = MasterSolutionLibrary.BenchmarkingLibrary(solutions)
  newLibrary.applyNaming(kernelMinNaming)

  LibraryIO.YAMLWriter().write(newLibraryFile, Utils.state(newLibrary))

  return (codeObjectFiles, newLibrary)

def WriteClientLibraryFromSolutions(solutionList, libraryWorkingPath, tensileSourcePath = None):

  if tensileSourcePath == None:
    tensileSourcePath = os.path.dirname(os.path.realpath(__file__))
  firstSolution = deepcopy(solutionList[0])
  problemType = firstSolution["ProblemType"].state
  problemType["DataType"] = problemType["DataType"].value
  problemType["DestDataType"] = problemType["DestDataType"].value
  problemType["ComputeDataType"] = problemType["ComputeDataType"].value
  cxxCompiler = globalParameters["CxxCompiler"]
 
  effectiveWorkingPath = os.path.join(libraryWorkingPath, "library") 
  ensurePath(effectiveWorkingPath)
  mataDataFilePath = os.path.join(effectiveWorkingPath, 'metadata.yaml')

  metaData = {"ProblemType":problemType}
  LibraryIO.YAMLWriter().write(mataDataFilePath, metaData)
  
  codeObjectFiles, newLibrary = writeBenchmarkClientFiles(libraryWorkingPath, tensileSourcePath, solutionList, cxxCompiler )

  return (codeObjectFiles, newLibrary)

################################################################################
# Tensile Create Library
################################################################################
def TensileCreateLibrary():
  print1("")
  print1(HR)
  print1("# Tensile Create Library")
  print2(HR)
  print2("")

  ##############################################################################
  # Parse Command Line Arguments
  ##############################################################################
  print2("Arguments: %s" % sys.argv)
  argParser = argparse.ArgumentParser()
  argParser.add_argument("LogicPath",       help="Path to LibraryLogic.yaml files.")
  argParser.add_argument("OutputPath",      help="Where to write library files?")
  argParser.add_argument("RuntimeLanguage", help="Which runtime language?", choices=["OCL", "HIP", "HSA"])
  argParser.add_argument("--cxx-compiler",           dest="CxxCompiler",       choices=["hcc", "hipcc"],       action="store", default="hipcc")
  argParser.add_argument("--code-object-version",    dest="CodeObjectVersion", choices=["V2", "V3"], action="store", default="V3")
  argParser.add_argument("--architecture",           dest="Architecture",      choices=["all", "gfx000", "gfx803", "gfx900", "gfx906", "gfx908"], action="store", default="all")
  argParser.add_argument("--merge-files",            dest="MergeFiles",        action="store_true")
  argParser.add_argument("--no-merge-files",         dest="MergeFiles",        action="store_false")
  argParser.add_argument("--short-file-names",       dest="ShortNames",        action="store_true")
  argParser.add_argument("--no-short-file-names",    dest="ShortNames",        action="store_false")
  argParser.add_argument("--library-print-debug",    dest="LibraryPrintDebug", action="store_true")
  argParser.add_argument("--no-library-print-debug", dest="LibraryPrintDebug", action="store_false")
  argParser.add_argument("--no-enumerate",           action="store_true", help="Do not run rocm_agent_enumerator.")
  argParser.add_argument("--package-library",        dest="PackageLibrary",    action="store_true", default=False)
  argParser.add_argument("--no-legacy-components",   dest="LegacyComponents",  action="store_false", default=True)
  argParser.add_argument("--embed-library",          dest="EmbedLibrary",
                         help="Embed (new) library files into static variables.  Specify the name of the library.")
  argParser.add_argument("--new-client-only",        action="store_true")

  argParser.add_argument("--embed-library-key",      dest="EmbedLibraryKey", default=None,
                         help="Access key for embedding library files.")
  argParser.add_argument("--version", help="Version string to embed into library file.")
  argParser.add_argument("--generate-manifest-and-exit",   dest="GenerateManifestAndExit", action="store_true",
                          default=False, help="Output manifest file with list of expected library objects and exit.")
  argParser.add_argument("--library-format", dest="LibraryFormat", choices=["yaml", "msgpack"], \
      action="store", default="msgpack", help="select which library format to use")
  args = argParser.parse_args()

  logicPath = args.LogicPath
  outputPath = args.OutputPath
  CxxCompiler = args.CxxCompiler
  libraryFormat = args.LibraryFormat
  print2("OutputPath: %s" % outputPath)
  ensurePath(outputPath)
  arguments = {}
  arguments["RuntimeLanguage"] = args.RuntimeLanguage
  arguments["CodeObjectVersion"] = args.CodeObjectVersion
  arguments["Architecture"] = args.Architecture
  arguments["CxxCompiler"] = args.CxxCompiler
  arguments["MergeFiles"] = args.MergeFiles
  arguments["ShortNames"] = args.ShortNames
  arguments["LibraryPrintDebug"] = args.LibraryPrintDebug
  arguments["CodeFromFiles"] = False
  arguments["EmbedLibrary"] = args.EmbedLibrary
  arguments["LibraryFormat"] = args.LibraryFormat
  if args.no_enumerate:
    arguments["ROCmAgentEnumeratorPath"] = False
  arguments["PackageLibrary"] = args.PackageLibrary
  arguments["LegacyComponents"] = args.LegacyComponents

  if args.new_client_only:
    arguments["NewClient"] = 2

  # Output manifest only applies to the new client
  arguments["GenerateManifestAndExit"] = args.new_client_only and args.GenerateManifestAndExit

  assignGlobalParameters(arguments)

  print1("# CodeObjectVersion from TensileCreateLibrary: %s" % arguments["CodeObjectVersion"])
  print1("# CxxCompiler       from TensileCreateLibrary: %s" % CxxCompiler)
  print1("# Architecture      from TensileCreateLibrary: %s" % arguments["Architecture"])
  print1("# LibraryFormat     from TensileCreateLibrary: %s" % libraryFormat)

  if not os.path.exists(logicPath):
    printExit("LogicPath %s doesn't exist" % logicPath)

  # Translate GPU targets to filter filenames in Tensile_LOGIC directory
  mapArchitecture = {'all':'_','gfx000':'none', 'gfx803':'r9nano',
        'gfx900':'vega10', 'gfx906':'vega20', 'gfx908':'arcturus'}

  for key in mapArchitecture:
    if arguments["Architecture"] == key:
      arguments["Architecture"] = mapArchitecture[key]

  # Recursive directory search
  logicFiles = []
  for root, dirs, files in os.walk(logicPath):
    logicFiles += [os.path.join(root, f) for f in files
                       if os.path.splitext(f)[1]==".yaml" \
                       and arguments["Architecture"] in os.path.splitext(f)[0] \
                       or "hip" in os.path.splitext(f)[0] ]

  print1("# LibraryLogicFiles:" % logicFiles)
  for logicFile in logicFiles:
    print1("#   %s" % logicFile)

  ##############################################################################
  # Parse config files
  ##############################################################################
  solutions = []
  logicData = {} # keys are problemTypes, values are schedules

  libraries = Common.ParallelMap(LibraryIO.readLibraryLogicForSchedule, logicFiles, "Reading logic files")

  masterLibraries = {}
  fullMasterLibrary = None
  for logic in Utils.tqdm(libraries, "Processing logic data"):
    (scheduleName, deviceNames, problemType, solutionsForSchedule, \
       indexOrder, exactLogic, rangeLogic, newLibrary, architectureName) = logic

    if not globalParameters["PackageLibrary"]:
      if fullMasterLibrary is None:
        fullMasterLibrary = deepcopy(newLibrary)
        fullMasterLibrary.version = args.version
      else:
        fullMasterLibrary.merge(deepcopy(newLibrary))

    if globalParameters["PackageLibrary"]:
      if architectureName in masterLibraries:
        masterLibraries[architectureName].merge(deepcopy(newLibrary))
      else:
        masterLibraries[architectureName] = deepcopy(newLibrary)

    if problemType not in logicData:
      logicData[problemType] = []
    logicData[problemType].append((scheduleName, deviceNames, \
        solutionsForSchedule, indexOrder, exactLogic, rangeLogic ))
    for solution in solutionsForSchedule:
      if solution not in solutions:
        solutions.append(solution)

    if globalParameters["PackageLibrary"]:
      if architectureName in masterLibraries:
        masterLibraries[architectureName].merge(deepcopy(newLibrary))
      else:
        masterLibraries[architectureName] = deepcopy(newLibrary)
        masterLibraries[architectureName].version = args.version

<<<<<<< HEAD
  kernels, kernelsBetaOnly = generateKernelObjectsFromSolutions(solutions)
  # if any kernels are assembly, append every ISA supported

  solutionWriter, kernelWriterSource, kernelWriterAssembly, \
    kernelMinNaming, _ = getSolutionAndKernelWriters(solutions, kernels)
=======
  # create solution writer and kernel writer
  kernels = []
  kernelHelperOjbs = []
  kernelHelperNames = set()

  for solution in solutions:
    solutionKernels = solution.getKernels()
    for kernel in solutionKernels:
      if kernel not in kernels:
        kernels.append(kernel)
    solutionHelperKernels = solution.getHelperKernelObjects()
    for ko in solutionHelperKernels:
      kname = ko.getKernelName()
      if kname not in kernelHelperNames:
        kernelHelperOjbs.append(ko)
        kernelHelperNames.add(kname)

  # if any kernels are assembly, append every ISA supported

  if globalParameters["ShortNames"] and not globalParameters["MergeFiles"]:
    solutionSerialNaming = Solution.getSerialNaming(solutions)
    kernelSerialNaming   = Solution.getSerialNaming(kernels)
  else:
    solutionSerialNaming = None
    kernelSerialNaming   = None

  solutionMinNaming    = Solution.getMinNaming(solutions)
  kernelMinNaming      = Solution.getMinNaming(kernels)
  solutionWriter       = SolutionWriter(solutionMinNaming, solutionSerialNaming, kernelMinNaming, kernelSerialNaming)
  kernelWriterSource   = KernelWriterSource(kernelMinNaming, kernelSerialNaming)
  kernelWriterAssembly = KernelWriterAssembly(kernelMinNaming, kernelSerialNaming)
>>>>>>> ab592f80

  staticFiles = copyStaticFiles(outputPath)

  # Build a list of files to be expected
  (solutionFiles,
   sourceKernelFiles,
   asmKernelFiles,
   sourceLibFiles,
   asmLibFiles) = buildObjectFileNames(solutionWriter, kernelWriterSource, \
    kernelWriterAssembly, solutions, kernels, kernelHelperOjbs)

  (_,
   _,
   _,
   sourceLibPaths,
   asmLibPaths) = buildObjectFilePaths(outputPath, solutionFiles, sourceKernelFiles, \
    asmKernelFiles, sourceLibFiles, asmLibFiles)

  if globalParameters["GenerateManifestAndExit"] == True:

    # Generate manifest file
    libraryPath = os.path.join(outputPath, "library")
    ensurePath(libraryPath)
    generatedFile = open(os.path.join(libraryPath, "TensileManifest.txt"), "w")

    libraryFilename = "TensileLibrary.yaml" if globalParameters["LibraryFormat"] == "yaml" else "TensileLibrary.dat"

    # Manifest file contains YAML file, output library paths and cpp source for embedding.
    for filePath in [os.path.join(libraryPath, libraryFilename)] + sourceLibPaths + asmLibPaths:
      generatedFile.write("%s\n" %(filePath) )
    generatedFile.close()

    return

  # generate cmake for the source kernels
  writeCMake(outputPath, solutionFiles, sourceKernelFiles, staticFiles)

  # Make sure to copy the library static files.
  for fileName in staticFiles:
    shutil.copy( os.path.join(globalParameters["SourcePath"], fileName), \
      outputPath )

  # write solutions and kernels
  problemTypes = list(logicData.keys())

  codeObjectFiles = writeSolutionsAndKernels(outputPath, CxxCompiler, problemTypes, solutions,
                                             kernels, kernelHelperOjbs, solutionWriter, kernelWriterSource, kernelWriterAssembly)

  sanityCheck0 = set(codeObjectFiles) - set(sourceLibPaths + asmLibPaths)
  sanityCheck1 = set(sourceLibPaths + asmLibPaths) - set(codeObjectFiles)

  assert len(sanityCheck0) == 0, "Unexpected code object files: {}".format(sanityCheck0)
  assert len(sanityCheck1) == 0, "Missing expected code object files: {}".format(sanityCheck1)

  if globalParameters["LegacyComponents"]:
    # write logic
    writeLogic(outputPath, logicData, solutionWriter)

  archs = ['gfx'+''.join(map(str,arch)) for arch in globalParameters['SupportedISA'] \
             if globalParameters["AsmCaps"][arch]["SupportedISA"]]
  newLibraryDir = ensurePath(os.path.join(outputPath, 'library'))

  libraryWriter = LibraryIO.configWriter(args.LibraryFormat)
  tensileLibraryFilename = "TensileLibrary.yaml" if args.LibraryFormat == "yaml" \
                           else "TensileLibrary.dat"
  if globalParameters["PackageLibrary"]:
    for archName, newMasterLibrary in masterLibraries.items():
      if (archName in archs):
        archPath = ensurePath(os.path.join(newLibraryDir, archName))
        masterFile = os.path.join(archPath, tensileLibraryFilename)
        newMasterLibrary.applyNaming(kernelMinNaming)
        libraryWriter.write(masterFile, Utils.state(newMasterLibrary))
  else:
    masterFile = os.path.join(newLibraryDir, tensileLibraryFilename)
    fullMasterLibrary.applyNaming(kernelMinNaming)
    libraryWriter.write(masterFile, Utils.state(fullMasterLibrary))

  theMasterLibrary = fullMasterLibrary
  if globalParameters["PackageLibrary"]:
    theMasterLibrary = list(masterLibraries.values())[0]
  if args.EmbedLibrary is not None:
      embedFileName = os.path.join(outputPath, "library/{}.cpp".format(args.EmbedLibrary))
      with EmbeddedData.EmbeddedDataFile(embedFileName) as embedFile:
          embedFile.embed_file(theMasterLibrary.cpp_base_class, masterFile, nullTerminated=True,
                               key=args.EmbedLibraryKey)

          for co in Utils.tqdm(codeObjectFiles):
              embedFile.embed_file("SolutionAdapter", co, nullTerminated=False,
                                   key=args.EmbedLibraryKey)

  print1("# Tensile Library Writer DONE")
  print1(HR)
  print1("")
<|MERGE_RESOLUTION|>--- conflicted
+++ resolved
@@ -33,13 +33,9 @@
     defaultBenchmarkCommonParameters, hasParam
 from .KernelWriterAssembly import KernelWriterAssembly
 from .KernelWriterSource import KernelWriterSource
-<<<<<<< HEAD
 from .KernelWriter import KernelWriter
 from .SolutionLibrary import MasterSolutionLibrary
 from .SolutionStructs import Solution, ProblemType
-=======
-from .SolutionStructs import Solution
->>>>>>> ab592f80
 from .SolutionWriter import SolutionWriter
 
 import argparse
@@ -464,13 +460,9 @@
     # Write a solution pointer typedef for each problemType:
     h = ""
     for problemType in problemTypes:
-<<<<<<< HEAD
-      argListAll = solutionWriter.getArgList(problemType, True, True, True, True)
-=======
       #print "p=", problemType
       argListAll = solutionWriter.getArgList(problemType, True, True, True, True, True)
       # declare TensileSolutionPointer_ProblemType
->>>>>>> ab592f80
       h += "\n// solution pointer\n"
       h += "typedef TensileStatus (*TensileSolutionPointer_%s)(\n" % problemType
       for i in range(0, len(argListAll)):
@@ -931,7 +923,6 @@
   s += ", stream, numInputEvents, inputEvents, outputEvent )"
   return s
 
-<<<<<<< HEAD
 ##############################################################################
 # forkHardcodedParameters
 ##############################################################################
@@ -1040,22 +1031,41 @@
 ##############################################################################
 def getSolutionAndKernelWriters(solutions, kernels):
 
+# olk
+#  # if any kernels are assembly, append every ISA supported
+#  if globalParameters["ShortNames"] and not globalParameters["MergeFiles"]:
+#    solutionSerialNaming = Solution.getSerialNaming(solutions)
+#    kernelSerialNaming = Solution.getSerialNaming(kernels)
+#  else:
+#    solutionSerialNaming = None
+#    kernelSerialNaming = None
+#  solutionMinNaming = Solution.getMinNaming(solutions)
+#  kernelMinNaming = Solution.getMinNaming(kernels)
+#  solutionWriter = SolutionWriter( \
+#      solutionMinNaming, solutionSerialNaming, \
+#      kernelMinNaming, kernelSerialNaming)
+#  kernelWriterSource = KernelWriterSource( \
+#      kernelMinNaming, kernelSerialNaming)
+#  kernelWriterAssembly = KernelWriterAssembly( \
+#      kernelMinNaming, kernelSerialNaming)
+
+#  return (solutionWriter, kernelWriterSource, kernelWriterAssembly, kernelMinNaming, solutionMinNaming)
+
+# new
   # if any kernels are assembly, append every ISA supported
+
   if globalParameters["ShortNames"] and not globalParameters["MergeFiles"]:
     solutionSerialNaming = Solution.getSerialNaming(solutions)
-    kernelSerialNaming = Solution.getSerialNaming(kernels)
+    kernelSerialNaming   = Solution.getSerialNaming(kernels)
   else:
     solutionSerialNaming = None
-    kernelSerialNaming = None
-  solutionMinNaming = Solution.getMinNaming(solutions)
-  kernelMinNaming = Solution.getMinNaming(kernels)
-  solutionWriter = SolutionWriter( \
-      solutionMinNaming, solutionSerialNaming, \
-      kernelMinNaming, kernelSerialNaming)
-  kernelWriterSource = KernelWriterSource( \
-      kernelMinNaming, kernelSerialNaming)
-  kernelWriterAssembly = KernelWriterAssembly( \
-      kernelMinNaming, kernelSerialNaming)
+    kernelSerialNaming   = None
+
+  solutionMinNaming    = Solution.getMinNaming(solutions)
+  kernelMinNaming      = Solution.getMinNaming(kernels)
+  solutionWriter       = SolutionWriter(solutionMinNaming, solutionSerialNaming, kernelMinNaming, kernelSerialNaming)
+  kernelWriterSource   = KernelWriterSource(kernelMinNaming, kernelSerialNaming)
+  kernelWriterAssembly = KernelWriterAssembly(kernelMinNaming, kernelSerialNaming)
 
   return (solutionWriter, kernelWriterSource, kernelWriterAssembly, kernelMinNaming, solutionMinNaming)
 
@@ -1086,10 +1096,7 @@
 
   return libraryStaticFiles
 
-def buildObjectFileNames(solutionWriter, kernelWriterSource, kernelWriterAssembly, solutions, kernels, betaOnlyKernels):
-=======
 def buildObjectFileNames(solutionWriter, kernelWriterSource, kernelWriterAssembly, solutions, kernels, kernelHelperOjbs):
->>>>>>> ab592f80
 
   # Build lists of output object names
   sourceKernelNames = []
@@ -1291,19 +1298,22 @@
 def generateKernelObjectsFromSolutions(solutions):
   # create solution writer and kernel writer
   kernels = []
-  kernelsBetaOnly = []
+  kernelHelperOjbs = []
+  kernelHelperNames = set()
+
   for solution in solutions:
     solutionKernels = solution.getKernels()
     for kernel in solutionKernels:
       if kernel not in kernels:
         kernels.append(kernel)
-    solutionKernelsBetaOnly = solution.getKernelsBetaOnly()
-    for kernel in solutionKernelsBetaOnly:
-      if KernelWriter.getKernelNameBetaOnly(kernel) not in \
-          [KernelWriter.getKernelNameBetaOnly(k) for k in kernelsBetaOnly]:
-        kernelsBetaOnly.append(kernel)
-
-  return (kernels, kernelsBetaOnly)
+    solutionHelperKernels = solution.getHelperKernelObjects()
+    for ko in solutionHelperKernels:
+      kname = ko.getKernelName()
+      if kname not in kernelHelperNames:
+        kernelHelperOjbs.append(ko)
+        kernelHelperNames.add(kname)
+
+  return (kernels, kernelHelperOjbs, kernelHelperNames)
 
 ################################################################################
 # Write Benchmark Client Files
@@ -1312,7 +1322,7 @@
 
   copyStaticFiles(libraryWorkingPath)
 
-  kernels, kernelsBetaOnly = generateKernelObjectsFromSolutions(solutions)
+  kernels, kernelsBetaOnly, _ = generateKernelObjectsFromSolutions(solutions)
   solutionWriter, kernelWriterSource, kernelWriterAssembly, \
     kernelMinNaming, _ = getSolutionAndKernelWriters(solutions, kernels)
 
@@ -1496,45 +1506,46 @@
         masterLibraries[architectureName] = deepcopy(newLibrary)
         masterLibraries[architectureName].version = args.version
 
-<<<<<<< HEAD
-  kernels, kernelsBetaOnly = generateKernelObjectsFromSolutions(solutions)
+#<<<<<<< HEAD
+  #kernels, kernelHelperOjbs, kernelHelperNames = generateKernelObjectsFromSolutions(solutions)
+  kernels, kernelHelperOjbs, _ = generateKernelObjectsFromSolutions(solutions)
   # if any kernels are assembly, append every ISA supported
 
   solutionWriter, kernelWriterSource, kernelWriterAssembly, \
     kernelMinNaming, _ = getSolutionAndKernelWriters(solutions, kernels)
-=======
-  # create solution writer and kernel writer
-  kernels = []
-  kernelHelperOjbs = []
-  kernelHelperNames = set()
-
-  for solution in solutions:
-    solutionKernels = solution.getKernels()
-    for kernel in solutionKernels:
-      if kernel not in kernels:
-        kernels.append(kernel)
-    solutionHelperKernels = solution.getHelperKernelObjects()
-    for ko in solutionHelperKernels:
-      kname = ko.getKernelName()
-      if kname not in kernelHelperNames:
-        kernelHelperOjbs.append(ko)
-        kernelHelperNames.add(kname)
-
-  # if any kernels are assembly, append every ISA supported
-
-  if globalParameters["ShortNames"] and not globalParameters["MergeFiles"]:
-    solutionSerialNaming = Solution.getSerialNaming(solutions)
-    kernelSerialNaming   = Solution.getSerialNaming(kernels)
-  else:
-    solutionSerialNaming = None
-    kernelSerialNaming   = None
-
-  solutionMinNaming    = Solution.getMinNaming(solutions)
-  kernelMinNaming      = Solution.getMinNaming(kernels)
-  solutionWriter       = SolutionWriter(solutionMinNaming, solutionSerialNaming, kernelMinNaming, kernelSerialNaming)
-  kernelWriterSource   = KernelWriterSource(kernelMinNaming, kernelSerialNaming)
-  kernelWriterAssembly = KernelWriterAssembly(kernelMinNaming, kernelSerialNaming)
->>>>>>> ab592f80
+#=======
+#  # create solution writer and kernel writer
+#  kernels = []
+#  kernelHelperOjbs = []
+#  kernelHelperNames = set()
+#
+#  for solution in solutions:
+#    solutionKernels = solution.getKernels()
+#    for kernel in solutionKernels:
+#      if kernel not in kernels:
+#        kernels.append(kernel)
+#    solutionHelperKernels = solution.getHelperKernelObjects()
+#    for ko in solutionHelperKernels:
+#      kname = ko.getKernelName()
+#      if kname not in kernelHelperNames:
+#        kernelHelperOjbs.append(ko)
+#        kernelHelperNames.add(kname)
+#
+#  # if any kernels are assembly, append every ISA supported
+#
+#  if globalParameters["ShortNames"] and not globalParameters["MergeFiles"]:
+#    solutionSerialNaming = Solution.getSerialNaming(solutions)
+#    kernelSerialNaming   = Solution.getSerialNaming(kernels)
+#  else:
+#    solutionSerialNaming = None
+#    kernelSerialNaming   = None
+#
+#  solutionMinNaming    = Solution.getMinNaming(solutions)
+#  kernelMinNaming      = Solution.getMinNaming(kernels)
+#  solutionWriter       = SolutionWriter(solutionMinNaming, solutionSerialNaming, kernelMinNaming, kernelSerialNaming)
+#  kernelWriterSource   = KernelWriterSource(kernelMinNaming, kernelSerialNaming)
+#  kernelWriterAssembly = KernelWriterAssembly(kernelMinNaming, kernelSerialNaming)
+#>>>>>>> ab592f803c67edbc7e0999c12370726e9628b485
 
   staticFiles = copyStaticFiles(outputPath)
 
