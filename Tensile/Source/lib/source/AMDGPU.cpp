--- conflicted
+++ resolved
@@ -63,17 +63,11 @@
     {
         switch(p)
         {
-<<<<<<< HEAD
             case AMDGPU::Processor::gfx803:  return stream << "gfx803";
             case AMDGPU::Processor::gfx900:  return stream << "gfx900";
             case AMDGPU::Processor::gfx906:  return stream << "gfx906";
+            case AMDGPU::Processor::gfx908:  return stream << "gfx908";
             case AMDGPU::Processor::gfx1010: return stream << "gfx1010";
-=======
-            case AMDGPU::Processor::gfx803: return stream << "gfx803";
-            case AMDGPU::Processor::gfx900: return stream << "gfx900";
-            case AMDGPU::Processor::gfx906: return stream << "gfx906";
-            case AMDGPU::Processor::gfx908: return stream << "gfx908";
->>>>>>> c518914d
         }
         return stream;
     }
