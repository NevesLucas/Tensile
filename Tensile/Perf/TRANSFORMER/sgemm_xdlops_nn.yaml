--- conflicted
+++ resolved
@@ -102,10 +102,7 @@
         - MatrixInstruction:
           - [16, 16, 4, 1]
         - ThreadTile:
-<<<<<<< HEAD
-=======
           - [ 3, 128 ]
->>>>>>> 5ff7396a
           - [ 2, 128 ]
           - [ 2, 64 ]
         - WorkGroup:
