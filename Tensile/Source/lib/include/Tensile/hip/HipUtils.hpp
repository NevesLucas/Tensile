/*******************************************************************************
 *
 * MIT License
 *
 * Copyright (c) 2019 Advanced Micro Devices, Inc.
 *
 * Permission is hereby granted, free of charge, to any person obtaining a copy
 * of this software and associated documentation files (the "Software"), to deal
 * in the Software without restriction, including without limitation the rights
 * to use, copy, modify, merge, publish, distribute, sublicense, and/or sell
 * copies of the Software, and to permit persons to whom the Software is
 * furnished to do so, subject to the following conditions:
 *
 * The above copyright notice and this permission notice shall be included in all
 * copies or substantial portions of the Software.
 *
 * THE SOFTWARE IS PROVIDED "AS IS", WITHOUT WARRANTY OF ANY KIND, EXPRESS OR
 * IMPLIED, INCLUDING BUT NOT LIMITED TO THE WARRANTIES OF MERCHANTABILITY,
 * FITNESS FOR A PARTICULAR PURPOSE AND NONINFRINGEMENT. IN NO EVENT SHALL THE
 * AUTHORS OR COPYRIGHT HOLDERS BE LIABLE FOR ANY CLAIM, DAMAGES OR OTHER
 * LIABILITY, WHETHER IN AN ACTION OF CONTRACT, TORT OR OTHERWISE, ARISING FROM,
 * OUT OF OR IN CONNECTION WITH THE SOFTWARE OR THE USE OR OTHER DEALINGS IN THE
 * SOFTWARE.
 *
 *******************************************************************************/

#pragma once

#include <hip/hip_runtime.h>
#include <hip/hip_runtime_api.h>
#include <stdexcept>
#include <sstream>

#include <Tensile/Utils.hpp>
#include <Tensile/TensorDescriptor.hpp>

#define HIP_CHECK_EXC(expr) \
    do \
    { \
        hipError_t e = (expr); \
        if(e) \
        { \
            const char * errName = hipGetErrorName(e); \
            const char * errMsg = hipGetErrorString(e); \
            std::ostringstream msg; \
            msg << "Error " << e << "(" << errName << ") " \
                          << __FILE__ << ":" << __LINE__ << ": " << std::endl \
                      << #expr << std::endl \
                      << errMsg << std::endl; \
            throw std::runtime_error(msg.str()); \
        } \
    } while(0)

<<<<<<< HEAD
#define HIP_CHECK_EXC_MESSAGE(expr, message) \
    do \
    { \
        hipError_t e = (expr); \
        if(e) \
        { \
            const char * errName = hipGetErrorName(e); \
            const char * errMsg = hipGetErrorString(e); \
            std::ostringstream msg; \
            msg << "Error " << e << "(" << errName << ") " \
                          << __FILE__ << ":" << __LINE__ << ": " << std::endl \
                      << #expr << std::endl \
                      << errMsg << std::endl  \
                      << (message) << std::endl; \
            throw std::runtime_error(msg.str()); \
        } \
    } while(0)



=======
namespace Tensile
{
    namespace hip
    {
        template <typename T>
        void CopyTensor(T * dst, T const* src, TensorDescriptor const& desc, hipMemcpyKind direction, hipStream_t stream = 0)
        {
            if(desc.dimensions() == 0 || desc.totalLogicalElements() == 0)
                return;

            auto const& sizes = desc.sizes();
            auto const& strides = desc.strides();
            std::vector<size_t> coord(desc.dimensions(), 0);

            size_t contiguousDimensions = 0;
            size_t expectedStride = 1;

            // Optimize the number of copy operations by coalescing all the
            // dimensions that are contiguous in memory.
            for(size_t i = 0; i < desc.dimensions(); i++)
            {
                contiguousDimensions = i+1;

                if(strides[i] > expectedStride)
                    break;

                if(i < desc.dimensions()-1)
                    expectedStride = strides[i] * sizes[i+1];
            }

            auto copyCount = CoordCount(sizes.begin() + contiguousDimensions, sizes.end());

            size_t maxStride = *std::max_element(strides.begin(), strides.begin() + contiguousDimensions);
            size_t copyBytes = maxStride * sizes.at(contiguousDimensions-1) * sizeof(T);

            for(size_t idx = 0; idx < copyCount; idx++)
            {
                CoordNumbered(idx, coord.begin() + contiguousDimensions, coord.end(),
                              sizes.begin() + contiguousDimensions, sizes.end());

                auto beginOffset = desc.index(coord);

                HIP_CHECK_EXC(hipMemcpyAsync(dst + beginOffset,
                                             src + beginOffset,
                                             copyBytes,
                                             direction,
                                             stream));

            }
        }
    }
}
>>>>>>> adb483ca
<|MERGE_RESOLUTION|>--- conflicted
+++ resolved
@@ -51,7 +51,6 @@
         } \
     } while(0)
 
-<<<<<<< HEAD
 #define HIP_CHECK_EXC_MESSAGE(expr, message) \
     do \
     { \
@@ -70,9 +69,6 @@
         } \
     } while(0)
 
-
-
-=======
 namespace Tensile
 {
     namespace hip
@@ -125,4 +121,3 @@
         }
     }
 }
->>>>>>> adb483ca
