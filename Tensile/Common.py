################################################################################
# Copyright (C) 2016-2019 Advanced Micro Devices, Inc. All rights reserved.
#
# Permission is hereby granted, free of charge, to any person obtaining a copy
# of this software and associated documentation files (the "Software"), to deal
# in the Software without restriction, including without limitation the rights
# to use, copy, modify, merge, publish, distribute, sublicense, and/or sell cop-
# ies of the Software, and to permit persons to whom the Software is furnished
# to do so, subject to the following conditions:
#
# The above copyright notice and this permission notice shall be included in all
# copies or substantial portions of the Software.
#
# THE SOFTWARE IS PROVIDED "AS IS", WITHOUT WARRANTY OF ANY KIND, EXPRESS OR IM-
# PLIED, INCLUDING BUT NOT LIMITED TO THE WARRANTIES OF MERCHANTABILITY, FITNESS
# FOR A PARTICULAR PURPOSE AND NONINFRINGEMENT. IN NO EVENT SHALL THE AUTHORS OR
# COPYRIGHT HOLDERS BE LIABLE FOR ANY CLAIM, DAMAGES OR OTHER LIABILITY, WHETHER
# IN AN ACTION OF CONTRACT, TORT OR OTHERWISE, ARISING FROM, OUT OF OR IN CONNE-
# CTION WITH THE SOFTWARE OR THE USE OR OTHER DEALINGS IN THE SOFTWARE.
################################################################################

from . import __version__
from collections import OrderedDict
from copy import deepcopy
from subprocess import Popen, PIPE

import itertools
import math
import os.path
import platform
import subprocess
import sys
import time


startTime = time.time()

# print level
# 0 - user wants no printing
# 1 - user wants limited prints
# 2 - user wants full prints

################################################################################
# Global Parameters
################################################################################
globalParameters = OrderedDict()

########################################
# common
########################################
globalParameters["MinimumRequiredVersion"] = "0.0.0"  # which version of tensile is required to handle all the features required by this configuration file
globalParameters["PrintLevel"] = 1                # how much info to print. 0=none, 1=standard, 2=verbose
# benchmarking
globalParameters["KernelTime"] = False            # T=use device timers, F=use host timers
globalParameters["PreciseKernelTime"] = True     # T=On hip, use the timestamps for kernel start and stop rather than separate events.  Can provide more accurate kernel timing.  For GlobalSplitU kernels, recommend disabling this to provide consistent
# timing between GSU / non-GSU kernels
globalParameters["CodeFromFiles"] = True          # if False byte arrays will be generated during Benchmarking phase as before
globalParameters["PinClocks"] = False             # T=pin gpu clocks and fan, F=don't
globalParameters["NumBenchmarks"] = 1             # how many benchmark data points to collect per problem/solution
globalParameters["SyncsPerBenchmark"] = 1         # how iterations of the stream synchronization for-loop to do per benchmark data point
globalParameters["EnqueuesPerSync"] = 1           # how many solution enqueues to perform per synchronization
globalParameters["SleepPercent"] = 300            # how long to sleep after every data point: 25 means 25% of solution time. Sleeping lets gpu cool down more.
# validation
globalParameters["NumElementsToValidate"] = 128   # number of elements to validate, 128 will be evenly spaced out (with prime number stride) across C tensor
globalParameters["ValidationMaxToPrint"] = 4      # maximum number of mismatches to print
globalParameters["ValidationPrintValids"] = False # print matches too
# steps
globalParameters["ForceRedoBenchmarkProblems"] = True # if False and benchmarking already complete, then benchmarking will be skipped when tensile is re-run
globalParameters["ForceRedoLibraryLogic"] = True      # if False and library logic already analyzed, then library logic will be skipped when tensile is re-run
globalParameters["ForceRedoLibraryClient"] = True     # if False and library client already built, then building library client will be skipped when tensile is re-run
globalParameters["ShowProgressBar"] = True     # if False and library client already built, then building library client will be skipped when tensile is re-run
globalParameters["SolutionSelectionAlg"] = 0          # algorithm to detetermine which solutions to keep. 0=removeLeastImportantSolutions, 1=keepWinnerSolutions (faster)
globalParameters["ExpandRanges"] = True          # expand ranges into exact configs before writing logic file.  False ignores ranges.
globalParameters["ExitAfterKernelGen"] = False     # Exit after generating kernels
globalParameters["ShowProgressBar"] = True     # if False and library client already built, then building library client will be skipped when tensile is re-run
globalParameters["WavefrontWidth"] = 64     # if False and library client already built, then building library client will be skipped when tensile is re-run
globalParameters["ExitOnFails"] = 1     # Exit if failures detected.
globalParameters["CpuThreads"] = -1  # How many CPU threads to use for kernel generation.  0=no threading, -1 == nproc, N=min(nproc,N).  TODO - 0 sometimes fails with a kernel name error?  0 does not check error codes correctly
# FROM MERGE
#globalParameters["CpuThreads"] = -4         # How many CPU threads to use for kernel generation.  0=no threading, <0 == nproc*abs(CpuThreads), N=min(nproc,N)

########################################
# less common
########################################
globalParameters["CMakeBuildType"] = "Release"            # whether benchmark clients and library client should be release or debug
globalParameters["PrintSolutionRejectionReason"] = False  # when a solution is marked as invalid, print why

# how to initialize tensor data
# serial-in-u will use a sequence that increments in the K dimension
# This is a predictable patterns that can be checked as the kernel runs to detect
# when the wrong data is being used.
# trig_float initializes with the sin function to have non-zero values in the mantissa 
# and exponent. It cannot be used for int8 or int32. Need to use tensileAlmostEqual
# not tensileEqual for checking the result.
globalParameters["DataInitTypeAB"] = 3            # 0=0, 1=1, 2=serial, 3=rand, 4=NaN, 5=serial-in-u, 6=trig_float.  Can be overridden by the DataInitTypeA or DataInitTypeB.  Eventually DataInitTypeAB will be retired.
globalParameters["DataInitTypeA"] = -1            # 0=0, 1=1, 2=serial, 3=rand, 4=NaN, 5=serial-in-u, 6=trig_float.  -1 uses value from DataInitTypeAB
globalParameters["DataInitTypeB"] = -1            # 0=0, 1=1, 2=serial, 3=rand, 4=NaN, 5=serial-in-u, 6=trig_float.  -1 uses value from DataInitTypeAB
globalParameters["DataInitTypeC"]  = 3            # 0=0, 1=1, 2=serial, 3=rand, 4=Na, 5=serial-in-uN, 6=trig_float.
globalParameters["DataInitTypeD"]  = 0            # 0=0, 1=1, 2=serial, 3=rand, 4=Na, 5=serial-in-uN, 6=trig_float.
globalParameters["DataInitTypeAlpha"] = 2         # 0=0, 1=1, 2=2, 3=rand, 4=NaN
globalParameters["DataInitTypeBeta"] = 2          # 0=0, 1=1, 2=2, 3=rand, 4=NaN
globalParameters["CEqualD"] = True               # Set to true if testing for the case where the pointer to C is the same as D.
# build parameters
globalParameters["CMakeCXXFlags"] = ""            # pass flags to cmake
globalParameters["CMakeCFlags"] = ""              # pass flags to cmake
globalParameters["DebugKernel"] = False           # assembly only, kernel gets buffer for debug "printing"; kernel writes data to memory, gets coppied to host and printed
globalParameters["LibraryPrintDebug"] = False     # solutions will print enqueue info when enqueueing a kernel

# Tensor printing controls:
globalParameters["PrintTensorA"] = 0          # Print TensorA after initialization
globalParameters["PrintTensorB"] = 0          # Print TensorB after initialization
globalParameters["PrintTensorC"] = 0          # Print TensorC.  0x1=after init; 0x2=after copy-back; 0x3=both
globalParameters["PrintTensorD"] = 0          # Print TensorD.  0x1=after init; 0x2=after copy-back; 0x3=both
globalParameters["PrintWinnersOnly"] = False      # Only print the solutions which become the fastest

# PrintMaxCols applies to dimensions where multiple cols are printed per line.
# PrintMaxRows applies to dimensions where one row is printed per line
# If PrintMax* is greater than the dimension, the middle elements will be repaced with "..."


# device selection
globalParameters["Platform"] = 0                  # select opencl platform
globalParameters["Device"] = 0                    # select hip device or opencl device within platform

# shouldn't need to change
globalParameters["DeviceLDS"] = 65536             # LDS bytes per CU, for computing occupancy
globalParameters["MaxLDS"] = 65536                # max LDS a kernel should attempt to use
globalParameters["MaxDepthU"] = 256               # max DepthU value to allow
globalParameters["ShortNames"] = False            # on windows kernel names can get too long; =True will convert solution/kernel names to serial ids
globalParameters["MergeFiles"] = True             # F=store every solution and kernel in separate file; T=store all solutions in single file
globalParameters["BuildCodeObjects"] = False      # Build code object files when creating library.
globalParameters["SupportedISA"] = [(8,0,3), (9,0,0), (9,0,6)]             # assembly kernels writer supports these architectures
globalParameters["BenchmarkProblemsPath"] = "1_BenchmarkProblems" # subdirectory for benchmarking phases
globalParameters["BenchmarkDataPath"] = "2_BenchmarkData"         # subdirectory for storing final benchmarking data
globalParameters["LibraryLogicPath"] = "3_LibraryLogic"           # subdirectory for library logic produced by analysis
globalParameters["LibraryClientPath"] = "4_LibraryClient"         # subdirectory for building example library client

# internal, i.e., gets set during startup
globalParameters["CurrentISA"] = (0,0,0)
globalParameters["ROCmAgentEnumeratorPath"] = None      # /opt/rocm/bin/rocm_agent_enumerator
globalParameters["ROCmSMIPath"] = None                  # /opt/rocm/bin/rocm-smi
globalParameters["AssemblerPath"] = None                # /opt/rocm/bin/hcc
globalParameters["WorkingPath"] = os.getcwd()           # path where tensile called from
globalParameters["IndexChars"] =  "IJKLMNOPQRSTUVWXYZ"  # which characters to use for C[ij]=Sum[k] A[ik]*B[jk]
globalParameters["ScriptPath"] = os.path.dirname(os.path.realpath(__file__))            # path to Tensile/Tensile.py
globalParameters["SourcePath"] = os.path.join(globalParameters["ScriptPath"], "Source") # path to Tensile/Source/
globalParameters["HccVersion"] = "0,0,0"

# default runtime is selected based on operating system, user can override
if os.name == "nt":
  globalParameters["RuntimeLanguage"] = "OCL"
else:
  globalParameters["RuntimeLanguage"] = "HIP"

globalParameters["CodeObjectVersion"] = "V2"

# might be deprecated
globalParameters["EnableHalf"] = False
globalParameters["ClientArgs"] = ""

# Save a copy - since pytest doesn't re-run this initialization code and YAML files can override global settings - odd things can happen
defaultGlobalParameters = deepcopy(globalParameters)

################################################################################
# Enumerate Valid Solution Parameters
################################################################################
validWorkGroups = []
for numThreads in range(64, 1025, 64):
  for nsg in [ 1, 2, 4, 8, 16, 32, 64, 96, 128, 256 ]:
    for sg0 in range(1, numThreads//nsg+1):
      sg1 = numThreads//nsg//sg0
      if sg0*sg1*nsg == numThreads:
          workGroup = [sg0, sg1, nsg]
          validWorkGroups.append(workGroup)


validThreadTileSides = [1, 2, 3, 4, 5, 6, 7, 8, 9, 10, 11, 12, 13, 14, 15, 16]
validThreadTiles = []
for i in validThreadTileSides:
  for j in validThreadTileSides:
    validThreadTiles.append([i, j])

validMacroTileSides = [1, 2, 4, 8, 16, 32, 64, 128, 256, 512, 1024, 6, 12, 24, 48, 96, 192, 384, 768 ]
validMacroTiles = []
validISA = [(0,0,0)]
validISA.extend(globalParameters["SupportedISA"])
depthUs = list(range(-16, 0))
depthUs.extend(list(range(2,512+1,1)))
for i in validMacroTileSides:
  for j in validMacroTileSides:
    validMacroTiles.append([i, j])
validParameters = {
    "LoopDoWhile":                [ False, True ], # Source. True=DoWhile, False=For loop
    "LoopTail":                   [ False, True ], # tail loop handles non multiples of unrolled summation loop

    # threads load elements from global into registers, then write from registers to LDS
    # these options affect those read/write patterns
    # coalesce-group=True  means adjacent threads will     read adjacent addresses; if the data needs to be transposed then adjacent threads will NOT write adjacent elements to LDS.
    # coalesce-group=False means adjacent threads will NOT read adjacent addresses; if the data needs to be transposed then adjacent threads will     write adjacent elements to LDS.
    # this parameter really only matters for transposing
    # =False means the L1 cache will do the transposing work and it is quite fast; then data is written coalesced (no bank conflicts) to LDS.
    # =True means the transpose will happen while writing to LDS, this usually has bank conflicts, but it appears the throughput is still fast enough to not slow the VALUs down.
    # it appears that the L1 cache can still achieve quite a bit of performance for GRCG=False, but overall it's usually faster to read coalesced
    "GlobalReadCoalesceGroupA":   [ False, True ],
    "GlobalReadCoalesceGroupB":   [ False, True ],

    # for transposes, this option governs how short-vectors should be read from global and written to lds
    # it is impossible to transpose data while operating on short-vectors for GlobalRead,LocalWrite and LocalRead; an odd number of those must be transposing and operating on vector components.
    # since data will be read from lds many more times than it will be written, data must always end up in lds such that short-vectors can be read from lds 
    # =True means read short-vector from global and write its components to lds
    # =False means read vector components from global so that a full short-vector can be written to lds
    # both options were supported until a refactoring of the short-vector code (necessary to enable assembly) broke it. Since =True always seems to be faster, no time has been spend on fixing =False
    #  it may still work in source, but just not in assembly. The problem is the order in which elements are stored into vgprs, is different than the order in which they are written to lds. In source each
    #  loaded element gets a variable name which in independent of the order that they are written in the source code, but in assembly the values are just assigned vgprs in order and that order needs to be shuffles.
    "GlobalReadCoalesceVectorA":  [        True ], # FIXME =False worked before the vector refactor; fixing requires re-ordering load/store indices; but they aren't the faster option so not worth time right now
    "GlobalReadCoalesceVectorB":  [        True ],

    "PrefetchGlobalRead":         [ False, True ], # prefetch / double-buffer reads from global memory -> vgprs -> lds. Requires 2X LDS space, and VGPRs for buffering data on way into LDS
    "PrefetchLocalRead":          [ 0,1,2,3], # prefetch / double-buffer reads from lds (or 2 for triple-buffer, 3 for quad-buffer).  Increases size of ValuA/ValuB registers.

    # When splitting up the summation between workgroups, there are two options for organizing which workgroup will do what
    # If we begin with N workgroups and set GSU=4, there will now be 4N workgroups
    # GSUWGMRR=False means workgroup 0,1,2,3 will all work on the same tile; =True means workgroup 0, N-1, 2N-1, 3N-1 will all work on the same tile
    # GSUSARR=False means the 4 workgroups do whole chunks of the summation: k=0 -> K/4-1, k=K/4 -> 2K/4-1, k=2K/4 -> 3K/4-1, k=3K/4 -> 4K/4-1
    # GSUSARR=True means the 4 workgroups round robin split up the chunks of the summation: k=0 -> DU-1, 4DU -> 5DU-1, ...; k=1DU -> 2DU-1, 5DU -> 6DU-1...; ...
    "GlobalSplitU":               list(range(1, 1024+1)),
    "GlobalSplitUWorkGroupMappingRoundRobin":     [ False, True ],
    "GlobalSplitUSummationAssignmentRoundRobin":  [ False, True ],

    # in opencl for some compilers, performance improved by putting a memfence after each subiteration; it prevented the loads of one subiteration from being moved
    # into a prior iteration, which would help latency but it consumed more vgprs which was a net loss
    "UnrollMemFence":             [ False, True ],

    # not used yet; will refer to combining multiple reads into single instruction
    # such as ds_read_b32 -> ds_read2_b32
    # the pro is that it cuts in half the number of instructions
    # the con is that bits per offset is half, so arithmatic might be required to increment and reset offset vgprs
    "GlobalRead2A":               [ False, True ],
    "GlobalRead2B":               [ False, True ],
    "LocalWrite2A":               [ False, True ],
    "LocalWrite2B":               [ False, True ],
    "LocalRead2A":                [ False, True ],
    "LocalRead2B":                [ False, True ],

    # don't create a whole copy of the Unroll loop with loads removed - instead
    # use buffer limits to suppress global loads and ignore unnecessary ds_reads
    "SuppressNoLoadLoop":         [False, True],

    # For PrefetchGlobalRead=1, create a second copy of the unroll loop with
    # the LDS pointer swaps expanded into inline constants for LDS read and write instructions
    # This eliminates 4 vector XOR instructions used for pointer swap
    "ExpandPointerSwap":          [False, True],

    # Schedule global reads and global read incrementsinto LocalRead iterations
    # Can reduce pressure on local read instruction dispatch queue
    # 0=perform global reads at start of instruction loop
    # 1=schedule into the local read instruction iterations
    "ScheduleGlobalRead":         [0, 1],

    # Schedule local writes into LocalRead iterations.
    # Can reduce pressure on local read instruction dispatch queue
    "ScheduleLocalWrite":         [0, 1],

    # Scheduling algorithm to use for each iteration:
    # 0 = minimal/no scheduling.  Global Read and increments, followed by local reads,
    # followed by local writes, followed by MACs
    "ScheduleIterAlg":              [0, 1],

    # LDD Support
    # Allow LDD and StrideD to != LDC and StrideC for LDD <= LDC and LDD == M
    "LdcEqualsLdd":               [ False, True ],

    # Interleave alpha scale calculation with beta loads and address calcs - rather
    # than as a separate block of instructions
    "InterleaveAlpha":              [0, 1],

    # Prefetch across persistent kernel iterations - the no-load-loop computes the 
    # tile assignment and next global read offset and launches the buffer loads for
    # the next tile in the sequence.
    "PrefetchAcrossPersistent":     [0, 1],

    "BufferLoad":                 [ False, True ],
    "BufferStore":                [ False, True ],

    # Attempt to load directly from global memory into LDS.
    # Assembly only
    # Requires BufferLoad, assembler support for lds modifier on buffer
    # loads (checked automatically), GlobalVectorWidth=1 (this is hw
    # requirement) and A/B must not require any transpose.
    # DirectToLds reduces load latency and eliminates the
    # G2L registers used to stage data.  Also replaces the
    # local write offset with an SGPR.
    # For an 8x8 TT with PrefetchGlobalRead=1 this can save 33 VGPRs.
    "DirectToLds":                [ False, True ],

    # Load options:
    # (GRO = Global Read Offset)
    # BufferLoad=0:
    #  = Use flat instructions with 64 bit GRO for each load
    #    + supports sizes up to 2^64
    #    - uses many VGPR for addressing
    #    - uses execmask+compares for edge detection
    #    - generates extra LDS traffic (could convert flat->global load)
    # BufferLoad=1:
    #  = Use buffer load instructions with 32-bit offset
    #    + Less VGPRS (32b offset vs 64-bit) needed for addressing
    #    + Uses hardware buffer limit for edge detection
    #    - Limited range - the bot-right corner of macro-tile (plus padding=GRVW
    #        for shift-pointer, if ShiftPtr is required) must be within 2^32.
    #      ShiftPtrPad = MayShift ? GRWV*BPE : 0
    #      For TLU=1: Unroll*StrideA1 + ShiftPtrPad <= 2^32
    #      For TLU=0: MT*StrideA1 + ShiftPtrPad <= 2^32
    #      These conditions should be checked using Assert - TODO
    #  = UseSgprForGRO=1:
    #    + Attempt to use SGPR for Global Read Offsets.
    #    + Use one VGPR base GRO + many SGPR GRO rather than many VGPR GRO.
    #    + Each SGPR stores an offset from base GlobalReadOffset+0.
    #    - Requirements for UseSgprForGRO=1:
    #      - BufferLoad=1
    #      - Use appropriate Assert*ElementMultiple or GRVW=1 to eliminate need for ShifPtr
    #        (UseSgprForGRO does not support ShiftPtr since ShiftPtr needs to potentially shift GRO)
    #  = KernelWriterAssembly also supports 64-bit 2D buffer size (see use64bPbcLimit)
    #    - Requires 4 instructions to move scalar limit and a couple SGPR
    #    - Enabled by default.  If the overhead matters we can add asserts/YAML parm to specialize


    # Converting VGPR GRO into SGPR GRO is usually a win
    # However, the mode may exhaust all available SGPR, in particular for large unroll
    # -1 attempt to use a hueristic to determine when the tile size will use too many SGPR and fall back to VGPR
    "UseSgprForGRO":              [ -1, 0, 1],

    # Some work-items in the group may not participate in the final buffer load.
    # Allows more flexibility in choosing DepthU.
    # 1= allocate extra addressing vpgr for edge cases
    # 2= use temp vgpr inside unroll loop, may save 1 VPR if both A and B have a fractional edge but costs v_alu
    "FractionalLoad":             [ 0, 1, 2] ,

    # Attempt to vectorize atomics
    # 1,2,4 : Number of elements to vectorize
    # -1 : Maximum supported value.  Half=2, Single=1, Double=1
    # Currently 32-bit CAS only, eventually might support more
    "VectorAtomicWidth":          [ -1, 1, 2 ] ,

    # Assertion properties
    # These provide information or assertions that the problem size meets certain requirements
    # for sizes or alignments.  The kernel generator can use this information to produce
    # a kernel which uses those assertions to produce a faster kernel.
    #
    # If modifying or adding Assertions also change ProblemProperties class in TensileTypes.h

    # Kernel generator will assume that the summation size is some multiple of the element size
    # and use this to optimize the kernel.
    # This can result in more efficient kernels, but requires runtime checking to ensure the specified
    # summation value meets the requirements.
    # (Recommended AF1EM value is 8 for half, 4 for single, 2 for double)
    #
    # Optimizations enabled by AssertSummationElementMultiple>1:
    #  - If >=2 for half:
    #     - Tail loop loads can be vectorized 2X to use dword
    #     - Enables asm kernels on V20
    #     - Can use DirectToLds for both unroll and tail loops
    #  - Tail loop can be unrolled up to InnerUnroll amount if AssertSummationElementMultiple%InnerUnroll==0
    #
    # 1 indicates no assertion (since all sizes are multiples of 1)
    "AssertSummationElementMultiple": [1,2,4,8],

    # Kernel generator will assume that the FreeIndex[0] size is some multiple of the element size
    # and use this to optimize the kernel.
    # FreeIndex[0] is usually letter "I"
    # (Recommended AF0EM value is 8 for half, 4 for single, 2 for double)
    #
    # Optimizations enabled by AssertFree0ElementMultiple>1:
    # Load optimizations:
    #  - For TLU=1 matrix, if AF1WM>=GLVW then can enable UseSgprForGRO
    #      - Reduces registers used for address calculations
    #      - Enables FractionalLoad for more flexibility in address calcs
    #      - Removes address shift/unshift code
    #    - UseSgprForGRO will only be enabled if all matrices meet assertion requirements.
    #
    # Store Optimizations:
    #  - Can vectorize stores in edge tiles.  Vector width can be up to AF0EM.
    #   (since C matrix is always coalesced in Free0 index diretion and this assertion guarantees the index element multiple)
    #
    # 1 indicates no assertion (since all sizes are multiples of 1)
    "AssertFree0ElementMultiple" : [1,2,4,8],

    # Kernel generator will assume that the FreeIndex[1] size is some multiple of the element size
    # and use this to optimize the kernel.
    # FreeIndex[1] is usually letter "J"
    # (Recommended AF1EM value is 8 for half, 4 for single, 2 for double)

    # Optimizations enabled by AssertFree1ElementMultiple>1:
    #  - See above AssertFree0ElementMultiple "Load optimizations"

    # 1 indicates no assertion (since all sizes are multiples of 1)
    "AssertFree1ElementMultiple" : [1,2,4,8],

    # Some kernels only work for certain sizes, see ProblemProperties in TensileTypes for exact defs
    "AssertMinApproxSize" : [0,1,2],

    # Generate code inside kernel to check Assertions on Tensor dimensions
    "CheckTensorDimAsserts":               [False, True],

    # Generate code inside kernel to check several dimension overflow cases, in particular around use of 32-bit calcs
    # 0 = no check, 1=checks for cases that should be avoided through assertions and kernel selection,
    # 2=checks for cases that should never happen
    "CheckDimOverflow":               [0,1,2],

    # Stagger the start summation position of the tiles.
    # Elements from the summation dimension are loaded at offsets rather than all starting at 0.
    # StaggerU is the max 'clicks' of StaggerUStride bytes where each wg starts ; see StaggerUMapping
    # for how the specific stagger for a given wg is determined.
    #
    # The tile assignment C are same as with StaggerOffset=0 ; the difference is the
    # order that the summation elements are added.
    # GRO will wrap back to the row start start when the edge is reached.
    #
    # This can be effective for TLU=0 style matrices where the K dimension is a large power-of-2.
    # In this case the start of each row of the tile is separated by an exact power-of-2
    # which causes poor dram, cache, and tlb behavior.  V20 has 16 channels each 256 bytes wide.

    # StaggerU adjusts the start position in the summation (aka 'U') dimension
    # to avoid these conflicts.  Both A and B matrix start at the adjusted position.
    # If >0 specifies the offset in multiples of the macro-tile "unroll" dim
    #  - Higher values will spread traffic to more channels but provide less L2 re-use.
    #  - StaggerU and WorkGroupMapping interact and should be tuned together -
    #    The WGM controls how tiles are assigned in C matrix, while StaggerU controls where those
    #    tiles start reading their summation dim parms.
    #  - StaggerU requires BufferLoad==1 and is silently ignored if BufferLoad==0
    "StaggerU":              [0,2,4,8,16,32,64],

    # Stride in bytes for each staggeru 'click'.
    # 256 is recommended since this is the width of memory channel (on gfx803,gfx900,gf906) - so
    # each click will start in a new memory channel and spread traffic among the 16 available channels.
    # For example StaggerUStride=256 and StaggerU=8 will use 8 unique starting points
    # in summation dimension, each offset by 256-bytes - provided the tensor dims are large
    # enough to support this.
    # StaggerUStride will be internally increased so it is an integer multiple of DepthU*BpeAB.
    # (the implementation requires this - the unroll iteration accesses data in steps of
    # DepthU*BPE
    "StaggerUStride":               [16,32,64,128,256,512,1024],

    # How the tile assignment (wg0, wg1, wg2) controls the initial StaggerU offset:
    # 0: Use wg0
    # 1: Use wg1
    # 2: Use wg2
    # 3: Use wgSerial, wgSerial = wg0 + (wg1 % WorkGroupMapping) * nwg0
    # 4: Debug mode, offset each tile max allowed StaggerU.  This just moves hotspot
    #    to a different bank since all workgroups still start at same point.
    "StaggerUMapping":       [0,1,2,3,4],

    # For Block Mapping type:
    # 0   : Use hardware-assigned wg number with no remapping.
    # N   : WG block width.  "Wrap" to a new wg1 "row" assignment after N WGs assigned in that row.
    # < 0 : Swaps the position of wg0 and wg1.  Does not change NumWorkGroups* or ProblemNumWorkGroups*. No longer supported.
    # Tensor C always mapped with first free coord as fastest moving
    # (Elements in this dimension are sequential in memory.
    #
    # For 2D nonbatched Matrix this means index order is I, then J
    # For 2D batched Matrix this means index order is I, then J, then K.
    #
    # Then for 2D case:
    #   - If drawn in row-major format, I is the width and J is the height.
    #   - WGM determines dimensions of the box used to assign tiles from C
    #   - WGM is the height of the box (in the J dimension)
    #   - Given WGM, the box width (in I dim) is determined by number of CUs
    #   - The box always moves across matrixC in the fastest-moving "I" dim, then
    #     wraps to next J.  TODO - might be useful to change this?
    #
    # Examples for 2D matrix:
    # WGM=8:  on CU64 machine this is a square box
    # WGM=1:  Short/Fat - this will cover maximum width in I dimension of C.  This matches hardware assigned mapping.
    # WGM=64: Tall/Skinny - this will cover maximum width in J dimention of C.
    #
    # Formula for wgSerial:
    # wgSerial = wg0 + (wg1 % WorkGroupMapping) * nwg0
    "WorkGroupMapping":           list(range(0,1024+1)),  # change a workgroup's id so that the all the workgroups on the gpu at a time are hitting L2 cache the best
    "WorkGroupMappingType":       ["B", "Z"],           # Blocking, Z-order (not any faster than blocking, especially for the arithmetic it requires)
    "MaxOccupancy":               list(range(1, 40+1)),       # wg / CU; if cache thrashing is hurting performance, this allocates extra lds to artificially limit occupancy
    "WorkGroup":                  validWorkGroups,      # ( wg0 x wg1 x LocalSplitU ) dimensions of the workgroup which will operate on a tile and share lds

    #ThreadTile: ( tt0 x tt1 ) dimensions of the C tile that each thread works on,
    # TT=4 and VW=4 means a thread will work on a tight 4x4 tile of C, where VW=1 means the tile will work on 16 spread out values
    # Generally, the VW determines the consecutive a WI will work on, then it will skip ahead SG0*VW elements to get to the next row of VGPR inputs
    "ThreadTile":                 validThreadTiles,
    "MacroTile":                  validMacroTiles,      # MT0 = wg0*tt0, MT1 = wg1*tt1

    # If positive, each switch includes switches <= the specified switch.
    # For example 3 will enable NoPostLoop+NoGlobalRead+NoLocalWrite
    # If negative, setting is precise and will disable only the specified code piece.
    # intended use is to evaluate which sections of the kernel are taking most of the execution time
    # 0=Baseline
    # 1= +NoPostLoop
    # 2= +NoGlobalRead
    # 3= +NoLocalWrite
    # 4= +NoLocalRead
    # 5= +NoWait +NoSync
    # 6= +NoMAC
    # 7= +NoPreLoop+ NoGlobalReadInc
    # 9= NullKernel
    # For example set DisableKernelPieces: [0,1,2,3,4,5,6,7,9]
    #   this will create a set of kernels with progessively more pieces of the kernel disabled
    "DisableKernelPieces":        list(range(-9,10)),         # disable pieces of the kernel, for performance isolation

    # 0  : standard launch
    # N>0 : launch persistent kernel with N workgroups per compute unit
    #       - Recommended min is enough WG to use all resources on the CU
    #       - Higher values result in shorter-running WG which are less 'persistent'
    #         this increases the switch time between work-groups but results in
    #         more opportunities to schedule other WG or recover if a wg runs long
    #         or all compute units were not available before the launch.
    #       - Host code will not launch more groups than tiles in the C space
    # Assertions/Requirements: NumWorkGroups0 * NumWorkGroups1 < 2^32
    "PersistentKernel":           range(0,512+1) ,       # Use persistent kernel.

    # Allow macro-tile to span batch dimensions and thus a single workgroup can work across batch dimensions.
    # This can improve utilization, in particular if macro-tile is larger than the lower dimensions.
    # 0x0 = each workgroup works on a single batch dim.
    # 0x1 = pack Batch dimensions into wg0/A - works if all batch strides for B==0.
    #       Also must set AssertFree0ElementMultiple to >= GlobalReadVectorWidth
    # 0x2 = pack Batch dimensions into wg1/B - works if all batch strides for A==0
    #       Also must set AssertFree1ElementMultiple to >= GlobalReadVectorWidth
    "PackBatchDims":             [0,1,2],

    # Pack free dimensions
    # If True, allow macro-tile to span free dimensions.  Single workgroup can work across multiple free dimensions.
    # If False, macro-tile is always Free0*Free1.  Additional free dimensions are not supported.
    "PackFreeDims":              [False, True],

    # Granularity allowed when packing tensor dims.
    # Lower values are finer granularity which requires more dimension division operations on store path
    # but supports more flexible tensor dimes.
    # Higher values are coarser values - less dimension division operations but tensor dims must meet
    # more stringent element multiple requirements
    # 0x1 : Any dimension supported, compute dims after each element (not supported yet)
    # 0x2 : VectorWidth must not span tensor dim
    "PackGranularity": [2],

    # Controls desiredwidth of loads from global memory -> LDS.
    # and eliminates the pointer unshift logic
    # -1 : Set GlobalReadVectorWidth =  VectorWidth
    #  1 cannot be used for half type.
    "GlobalReadVectorWidth":      [ -1, 1, 2, 3, 4, 6, 8 ],

    # threads should read/write/operate on this many contiguous elements from the C matrix.
    # If VW=4 then thread0 will process 4 consec C elements, then thread1 next 4, etc.
    # If the ThreadTile is > VectorWidth then thread0 will next operate on the 4 elements in C at (4*NumThreads)
    # Typically the load vector width and store vector width are directly related to the VW.
    # The load width is closely related to the width of local stores so VectorWidth controls local write width.
    # Local read width also matches since VectorWidth consec elements must be read
    # Typically matching 16 bytes is good choice since the stores will be optimally coalesced with 16 bytes/WI.
    # -1 means use the largest vector width up to 128 bits. Using a VW too large which results in >16bytes/thread isn't supported
    "VectorWidth":                [ -1, 1, 2, 3, 4, 6, 8 ],


    # Minimum guaranteed global store vector width
    # Tensile will allocate additional VGPR in Global Store phase if needed to
    # ensure that writes can be written with MinWriteVectorWidth.
    # If requested global write vector width is larger than MinGlobalWriteVectorWidth,
    # then additional
    # or the granted gwvw == MinGlobalWriteVectorWidth.
    # MinGlobalWriteVectorWidth=-1 chooses a sensible default of 2 for half and
    # one for other types.
    "MinGlobalWriteVectorWidth":      [-1, 1, 2, 4, 8 ],

    "VectorStore":                    [False, True],

    # place upper and lower limits on the skinny-ness of macro tiles; shape=1 means square tile, like 64x64. shape=4 means 4x64 or 64x4 or 128x8...
    # these will just mark some kernels as invalid so that fewer kernels will be checked
    "MacroTileShapeMin":          list(range(1, 256+1)),
    "MacroTileShapeMax":          list(range(1, 256+1)),

    # when loading all the data from global into lds requires multiple load instructions, these parameters govern which
    # loads will pull which rectangle of data from global into lds
    # NLC=1 means one load along the coalesced dimension, which results in the most coalescing possible
    # NLC=-1 looks for the largest number of reads along the coalesced dimension which results in the least ammount of coalescing;
    # however in this case the stride between one load and another is a static value, therefore buffer loads only need one set of registers
    # whereas the =1 case has a stride which is a multiple of a kernel argument and therefore needs one address per load in the perpendicular dimension
    "NumLoadsCoalescedA":         list(range(-1, 64+1)),
    "NumLoadsCoalescedB":         list(range(-1, 64+1)),

    # DepthU, LocalSplitU (which is the 3rd number in WorkGroup), and LoopUnroll are closely related
    # LoopUnroll=4 means there are 4 subiterations within the loop, 4 actual iterations written in the code.
    # LocalSplit=2 means the workgroup is split up into 2 subgroups, and each subgroup is doing different parts of the summation.
    # subgroup0 does k=0-3, 8-11... and subgroup1 does k=4-7, 12-15...
    # So, each iteration through the summation loop, which has 4 actual subiterations, does 8 summation iterations, because each subgroup did 4;
    # and when data is read from global memory the threads read 8 elements along the summation dimension.
    # DepthU = LoopUnroll * LocalSplitU = 4*2 in this case
    # it made more sense for the user to directly control LocalSplitU and DepthU, then derrive afterwards LoopUnroll=DepthU/LocalSplitU
    # -1 : Only allow GLVW=1
    # -2 : Only allow max(GLVWA,GLVWB) < VW ?
    # -3 : Only allow min(GLVWA,GLVWB) < VW ?
    "DepthU":                     depthUs,

    # integer ammount of padding to put into LDS, in 2016 this didn't seem to help performance, profilers were showing that channel conflicts weren't really hurting
    # performance so this has been deprecated and probably doesn't work
    # -1 means use same padding as the VectorWidth if TLU=0 else 0.  (Padding only helps when transpose is required)
    "LdsPadA":                     [ -1, 0, 1, 2, 3, 4, 8],
    "LdsPadB":                     [ -1, 0, 1, 2, 3, 4, 8],

    # tinkered with adding extra syncs or waits in the assembly kernels to see if it would improve the sequencing between workgroups, "fully synchronous scheduling" is WAY more promising; this can be deprecated
    "PerformanceSyncLocation":    list(range(-1, 16*16+1)),
    "PerformanceWaitLocation":    list(range(-1, 16*16+1)),
    "PerformanceWaitCount":       list(range(-1, 16)),

    # add gls or slc after global memory read/writes to change cacheing, not cacheing the writes is promising and improved performance a tiny bit
    "NonTemporalC":               list(range(0,4)),
    "NonTemporalA":               list(range(0,4)),
    "NonTemporalB":               list(range(0,4)),

    # guard against out of bounds reads
    # None: don't guard
    # Branch: use if statements (source only, and doesn't support VW)
    # ShiftPtr: shift read pointers to be in bounds, then unshift registers (source & assembly),
    # ShiftPtr does not support very small problem dims < global load vector width since the shift
    # would move outside the array bounds.
    # If GLVW==1 or Assert*ElementMultiple for the coalesced dim is > GRVW, then shifting is not
    # necessary and the shift/unshift code will not be generated
    "EdgeType":                   [ "Branch", "ShiftPtr", "None" ], # None=don't guard against ou

    # Group together unroll iterations inside the unroll loop.
    # For example, InnerUnroll=2 will fetch LDS for two unroll iterations
    "InnerUnroll":                [1,2,4],

    # Arrange elements in LDS so N elements consec in U-dim are adjacent in LDS
    # 1 is default and results in no interleaving.
    # Implementation only supports LocalDotLayout that is a power-of-two
    "LocalDotLayout":             [1,2,4,8],

    # Aggressive performance mode
    # Some of these may cause instability, particularly s_setprio
    # 0=none, 1=add setprio, 2=add setprio and modify LDS to allow only 2 waves/simd
    "AggressivePerfMode":       [0,1,2],

    # Kernels should be written in assembly or source
    # if assembly, ISA will determine architecture
    # if source, Runtime will determine language
    # later on, we'll relax this to inner kernel languages and outer kernel languages, such as inline asm embedded in ocl or in llvm
    "KernelLanguage":             [ "Assembly", "Source" ],
    "ISA":                        validISA,       # arch for assembly kernels

    # Replaces assembly kernels if they are found in the directory Tensile/Tensile/ReplacementKernels
    "ReplacementKernel":          [False, True],

    }
# same parameter for all solution b/c depends only on compiler
defaultBenchmarkCommonParameters = [
    {"LoopDoWhile":               [ False ] },
    {"LoopTail":                  [ True ] },
    {"EdgeType":                  [ "Branch" ] },
    {"InnerUnroll":               [ 1 ] },
    {"LocalDotLayout":            [ 1 ] },
    {"AggressivePerfMode":        [ 1 ] },
    {"KernelLanguage":            [ "Source" ] },
    {"LdsPadA":                   [ 0 ] },
    {"LdsPadB":                   [ 0 ] },
    {"MaxOccupancy":              [ 40 ] },
    {"VectorWidth":               [ -1 ] },
    {"MinGlobalWriteVectorWidth": [ -1 ] },
    {"VectorStore":               [ True ] },
    {"GlobalReadVectorWidth":     [ -1 ] },
    {"GlobalReadCoalesceVectorA": [ True ] },
    {"GlobalReadCoalesceVectorB": [ True ] },
    {"GlobalReadCoalesceGroupA":  [ True ] },
    {"GlobalReadCoalesceGroupB":  [ True ] },
    {"PrefetchGlobalRead":        [ True ] },
    {"PrefetchLocalRead":         [ 1 ] },
    {"UnrollMemFence":            [ False ] },
    {"GlobalRead2A":              [ True ] },
    {"GlobalRead2B":              [ True ] },
    {"LocalWrite2A":              [ True ] },
    {"LocalWrite2B":              [ True ] },
    {"LocalRead2A":               [ True ] },
    {"LocalRead2B":               [ True ] },
    {"SuppressNoLoadLoop":        [ False ]},
    {"ExpandPointerSwap":         [ True ]},

    {"ScheduleGlobalRead":        [ 1 ] },
    {"ScheduleLocalWrite":        [ 1 ] },
    {"ScheduleIterAlg":           [ 1 ] },

    {"LdcEqualsLdd":              [ True ] },
    {"InterleaveAlpha":           [ 0 ] },
    {"PrefetchAcrossPersistent":  [ 0 ] },

    {"BufferLoad":                [ True ] },
    {"BufferStore":               [ True ] },
    {"DirectToLds":               [ True ] },
    {"UseSgprForGRO":             [ -1 ] },
    {"AssertSummationElementMultiple": [ 1 ] },
    {"AssertFree0ElementMultiple": [ 1 ] },
    {"AssertFree1ElementMultiple": [ 1 ] },
    {"AssertMinApproxSize":        [ -1 ] },
    {"CheckTensorDimAsserts"      : [ False ] },
    {"CheckDimOverflow"           : [ 0 ] },

    {"StaggerU":                  [ 32 ] },   # recommend [0,32]
    {"StaggerUStride":            [ 256 ] },  # recommend 256 for V10,V20
    {"StaggerUMapping":           [ 0 ] },    # recommend [0,1]
    {"GlobalSplitU":              [ 1 ] },
    {"GlobalSplitUSummationAssignmentRoundRobin": [ True ] },
    {"GlobalSplitUWorkGroupMappingRoundRobin":    [ False ] },
    {"MacroTileShapeMin":         [ 1 ] },
    {"MacroTileShapeMax":         [ 64 ] },
    {"PersistentKernel":          [ 0 ] },
    {"PackBatchDims":             [ 0 ] },
    {"PackFreeDims":              [ 1 ] },
    {"PackGranularity":           [ 2 ] },
    {"FractionalLoad":            [ 0 ] },
    {"VectorAtomicWidth":         [ -1 ] },

    {"NumLoadsCoalescedA":        [ 1 ] },
    {"NumLoadsCoalescedB":        [ 1 ] },
    {"WorkGroup":                 [ [16,16,1]] },
    {"WorkGroupMappingType":      [ "B" ] },
    {"WorkGroupMapping":          [ 8 ] },
    {"ThreadTile":                [ [4,4] ] },
    {"DisableKernelPieces":       [ 0 ] },
    {"DepthU":                    [ -1 ] },
    {"PerformanceSyncLocation":   [ -1 ] },
    {"PerformanceWaitLocation":   [ -1 ] },
    {"PerformanceWaitCount":      [ -1 ] },
    {"NonTemporalC":              [ 0 ] },
    {"NonTemporalA":              [ 0 ] },
    {"NonTemporalB":              [ 0 ] },
    {"ReplacementKernel":         [ False ] },
    ]
# benchmark these solution independently
defaultForkParameters = []
defaultBenchmarkForkParameters = []
defaultJoinParameters = []
defaultBenchmarkJoinParameters = []

# dictionary of defaults comprised for 1st option for each parameter
defaultSolution = {}
for paramList in [defaultBenchmarkCommonParameters, defaultForkParameters, \
    defaultBenchmarkForkParameters,defaultBenchmarkJoinParameters]:
  for paramDict in paramList:
    for key, value in paramDict.items():
      defaultSolution[key] = value[0]
# other non-benchmark options for solutions

################################################################################
# Default Problem Type
################################################################################
defaultProblemType = {
    # =GEMM uses TransposeA,B paramters and makes the problem type more readeable for users
    # =TensorContraction  requires specifying
    "OperationType":            "GEMM",

    "DataType":                 0,                # data types can specified by a variety of ways, such as "s", as listed in SolutionStructs.py::DataType
    "DestDataType":             0,                # destination data types can specified by a variety of ways, such as "s", as listed in SolutionStructs.py::DataType
    "ComputeDataType":             0,             # compute data types can specified by a variety of ways, such as "s", as listed in SolutionStructs.py::DataType
    "UseBeta":                  True,             # =True use beta parameter (asm will check for B=0 and optimize the write for that), =False don't use beta parameter
    "HighPrecisionAccumulate":  False,            # f32 += f16*f16
    "SilentHighPrecisionAccumulate": False,       # Keep kernel names the same for HPA mode.  Useful for testing.

    "ComplexConjugateA":        False,            # complex data should be conjugated for "C" transpose case
    "ComplexConjugateB":        False,

    # for gemm description
    "TransposeA":               False,            # =True means transA="T" or "C", =False means transA = "N"
    "TransposeB":               True,
    "Batched":                  False,            # add batching dimension

    # for tensor contraction description
    "IndexAssignmentsA":        [0, 2],
    "IndexAssignmentsB":        [1, 2],
    "NumIndicesC":              2,
    "UseInitialStrides":        False,

    # for LD description
    "NumIndiciesLD":            4,
    "IndexAssignmentsLD":       [3, 4, 5, 6]      # order is LDD, LDC, LDA, LDB
    }
defaultProblemSizes = [{"Range": [ [2880], 0, 0 ]}]
defaultBenchmarkFinalProblemSizes = [{"Range": [
    [64, 64, 64, 512], 0, 0 ]}]
defaultBatchedProblemSizes = [{"Range": [ [2880], 0, [1], 0 ]}]
defaultBatchedBenchmarkFinalProblemSizes = [{"Range": [
    [64, 64, 64, 512], 0, [1], 0 ]}]


################################################################################
# Default Analysis Parameters
################################################################################
defaultAnalysisParameters = {
    "ScheduleName":       "Tensile",
    "DeviceNames":  "fallback",
    "ArchitectureName": "gfx000",
    "SolutionImportanceMin":      0.01, # = 0.01=1% total time saved by keeping this solution
    }


################################################################################
# Searching Nested Lists / Dictionaries
# to see if keys exist and what their values are
################################################################################
# param name in structures?
def inListOfDictionaries(param, dictionaries):
  for dictionary in dictionaries:
    if param in dictionary:
      return True
  return False
def inListOfListOfDictionaries(param, dictionaries):
  for dictionaryList in dictionaries:
    if inListOfDictionaries(param, dictionaryList):
      return True
  return False
def inListOfLists(param, lists):
  for l in lists:
    if param in l:
      return True
  return False

# get param values from structures.
def hasParam( name, structure ):
  if isinstance(structure, list):
    for l in structure:
      if hasParam(name, l):
        return True
    return False
  elif isinstance(structure, dict):
    return name in structure
  else:
    return name == structure
    #printExit("structure %s is not list or dict" % structure)

def getParamValues( name, structure ):
  if isinstance(structure, list):
    for l in structure:
      param = getParamValues(name, l)
      if param != None:
        return param
    return None
  elif isinstance(structure, dict):
    if name in structure:
      return structure[name]
    else:
      return None
  else:
    printExit("structure %s is not list or dict" % structure)

################################################################################
# Print Debug
################################################################################
def print1(message):
  if globalParameters["PrintLevel"] >= 1:
    print(message)
    sys.stdout.flush()
def print2(message):
  if globalParameters["PrintLevel"] >= 2:
    print(message)
    sys.stdout.flush()

def printWarning(message):
  print("Tensile::WARNING: %s" % message)
  sys.stdout.flush()
def printExit(message):
  print("Tensile::FATAL: %s" % message)
  sys.stdout.flush()
  sys.exit(-1)

################################################################################
# Locate Executables
# rocm-smi, hcc, rocm_agent_enumerator
################################################################################
def isExe( filePath ):
  return os.path.isfile(filePath) and os.access(filePath, os.X_OK)
def locateExe( defaultPath, exeName ): # /opt/rocm/bin, hcc
  # look in path first
  for path in os.environ["PATH"].split(os.pathsep):
    exePath = os.path.join(path, exeName)
    if isExe(exePath):
      return exePath
  # look in default path second
  exePath = os.path.join(defaultPath, exeName)
  if isExe(exePath):
    return exePath
  return None

# Try to assemble the asmString for the specified target processor
# Success is defined as assembler returning no error code or stderr/stdout
def tryAssembler(isaVersion, options, asmString):
  asmCmd = "%s -x assembler -target amdgcn-amdhsa -mcpu=%s %s -" \
             % (globalParameters["AssemblerPath"], isaVersion, options)

  sysCmd = "echo \"%s\" | %s" % (asmString, asmCmd)

  try:
    result = subprocess.check_output([sysCmd], shell=True,  stderr=subprocess.STDOUT).decode()
    if globalParameters["PrintLevel"] >=2:
        print("asm_cmd: ", asmCmd)
        print("output :", result)
    if result != "":
      return 0 # stdout and stderr must be empty
  except subprocess.CalledProcessError as e:
    if globalParameters["PrintLevel"] >=2:
        print("CalledProcessError", e)
    return 0 # error, not supported

  return 1 # syntax works


################################################################################
# Assign Global Parameters
# each global parameter has a default parameter, and the user
# can override them, those overridings happen here
################################################################################
def assignGlobalParameters( config ):

  global globalParameters

  print1("# Restoring default globalParameters")
  for key in defaultGlobalParameters:
    globalParameters[key] = defaultGlobalParameters[key]

  # Minimum Required Version
  if "MinimumRequiredVersion" in config:
    if not versionIsCompatible(config["MinimumRequiredVersion"]):
      printExit("Benchmark.yaml file requires version=%s is not compatible with current Tensile version=%s" \
          % (config["MinimumRequiredVersion"], __version__) )

  # User-specified global parameters
  print2("GlobalParameters:")
  for key in globalParameters:
    defaultValue = globalParameters[key]
    if key in config:
      configValue = config[key]
      if configValue == defaultValue:
        print2(" %24s: %8s (same)" % (key, configValue))
      else:
        print2(" %24s: %8s (overriden)" % (key, configValue))
    else:
      print2(" %24s: %8s (unspecified)" % (key, defaultValue))

  # ROCm Agent Enumerator Path
  globalParameters["ROCmAgentEnumeratorPath"] = locateExe("/opt/rocm/bin", "rocm_agent_enumerator")
  globalParameters["AssemblerPath"] = os.environ.get("TENSILE_ROCM_ASSEMBLER_PATH");
  if globalParameters["AssemblerPath"] is None:
    globalParameters["AssemblerPath"] = locateExe("/opt/rocm/bin", "hcc");
  globalParameters["ROCmSMIPath"] = locateExe("/opt/rocm/bin", "rocm-smi")
  globalParameters["ExtractKernelPath"] = locateExe("/opt/rocm/bin", "extractkernel")

  # read current gfx version
  if os.name != "nt" and globalParameters["CurrentISA"] == (0,0,0) and globalParameters["ROCmAgentEnumeratorPath"]:
    process = Popen([globalParameters["ROCmAgentEnumeratorPath"], "-t", "GPU"], stdout=PIPE)
    line = process.stdout.readline().decode()
    while line != "":
      gfxIdx = line.find("gfx")
      if gfxIdx >= 0:
        major = int(line[gfxIdx+3:gfxIdx+4])
        minor = int(line[gfxIdx+4:gfxIdx+5])
        step  = int(line[gfxIdx+5:gfxIdx+6])
        if (major,minor,step) in globalParameters["SupportedISA"]:
          print1("# Detected local GPU with ISA: gfx%u%u%u"%(major, minor, step))
          globalParameters["CurrentISA"] = (major, minor, step)
        line = process.stdout.readline().decode()
    if globalParameters["CurrentISA"] == (0,0,0):
      printWarning("Did not detect SupportedISA: %s; cannot benchmark assembly kernels." % globalParameters["SupportedISA"])
    if process.returncode:
      printWarning("%s exited with code %u" % (globalParameters["ROCmAgentEnumeratorPath"], process.returncode))

  # Determine assembler capabilities by testing short instructions sequences:
  globalParameters["AsmCaps"] = {}
  globalParameters["ArchCaps"] = {}
  for (v) in globalParameters["SupportedISA"] + [(0,0,0)]:
    globalParameters["AsmCaps"][v] = {}
    globalParameters["ArchCaps"][v] = {}
    isaVersion = "gfx" + "".join(map(str,v))
    globalParameters["AsmCaps"][v]["SupportedISA"] = tryAssembler(isaVersion, "", "")
    globalParameters["AsmCaps"][v]["HasExplicitCO"] = tryAssembler(isaVersion, "", "v_add_co_u32 v0,vcc,v0,1")
    globalParameters["AsmCaps"][v]["HasDirectToLds"] = tryAssembler(isaVersion, "", "buffer_load_dword v40, v36, s[24:27], s28 offen offset:0 lds")
    globalParameters["AsmCaps"][v]["HasAddLshl"] = tryAssembler(isaVersion, "", "v_add_lshl_u32 v47, v36, v34, 0x2")
    globalParameters["AsmCaps"][v]["HasSMulHi"] = tryAssembler(isaVersion, "", "s_mul_hi_u32 s47, s36, s34")
    globalParameters["AsmCaps"][v]["HasCodeObjectV3"] = tryAssembler(isaVersion, "-mno-code-object-v3", "")
    if tryAssembler(isaVersion, "", "s_waitcnt vmcnt(63)"):
      globalParameters["AsmCaps"][v]["MaxVmcnt"] = 63
    elif tryAssembler(isaVersion, "", "s_waitcnt vmcnt(15)"):
      globalParameters["AsmCaps"][v]["MaxVmcnt"] = 15
    else:
      globalParameters["AsmCaps"][v]["MaxVmcnt"] = 0

    caps = ""
    for k in globalParameters["AsmCaps"][v]:
      caps += " %s=%u" % (k, globalParameters["AsmCaps"][v][k])

    print1 ("# Asm caps for %s:%s" % (isaVersion, caps))
    globalParameters["ArchCaps"][v]["HasEccHalf"] = (v==(9,0,6))
    print1 ("# Arch caps for %s:%s" % (isaVersion, globalParameters["ArchCaps"][v]))

  # For ubuntu platforms, call dpkg to grep the version of hcc.  This check is platform specific, and in the future
  # additional support for yum, dnf zypper may need to be added.  On these other platforms, the default version of
  # '0.0.0' will persist
  if platform.linux_distribution()[0] == "Ubuntu":
    process = Popen(["dpkg", "-l", "hcc"], stdout=PIPE)
    if process.returncode:
      printWarning("%s looking for package %s exited with code %u" % ('dpkg', 'hcc', process.returncode))

    line = process.stdout.readline().decode()
    while line != "":
      packageIdx = line.find("hcc")
      if packageIdx >= 0:
        globalParameters["HccVersion"] = line.split()[2]
        break
      line = process.stdout.readline().decode()

  for key in config:
    value = config[key]
    if key not in globalParameters:
      printWarning("Global parameter %s = %s unrecognised." % ( key, value ))
    globalParameters[key] = value



################################################################################
# Assign Parameters
# populate dst with src[key] else give it the default/backup value
################################################################################
def assignParameterWithDefault(destinationDictionary, key, sourceDictionary, \
    defaultDictionary):
  if key in sourceDictionary:
    destinationDictionary[key] = sourceDictionary[key]
  else:
    destinationDictionary[key] = defaultDictionary[key]

# populate dst with src[key] else abort since it's required
def assignParameterRequired(destinationDictionary, key, sourceDictionary):
  if key in sourceDictionary:
    destinationDictionary[key] = sourceDictionary[key]
  else:
    printExit("Parameter \"%s\" must be defined in dictionary %s" % (key, sourceDictionary) )

def CPUThreadCount(enable=True):
  if not enable or globalParameters["CpuThreads"] == 0:
    return 0
  else:
    import multiprocessing
    cpu_count = multiprocessing.cpu_count()
    cpuThreads = globalParameters["CpuThreads"]
    if cpuThreads < 0:
        return cpu_count*abs(cpuThreads)
    return min(cpu_count, cpuThreads)

def starmap_apply(item):
  func, item = item
  return func(*item)

def apply_print_exception(item, *args):
  #print(item, args)
  try:
    if len(args) > 0:
      func = item
      args = args[0]
      return func(*args)
    else:
      func, item = item
      return func(item)
  except Exception:
    import traceback
    traceback.print_exc()
    raise
  finally:
    sys.stdout.flush()
    sys.stderr.flush()

def ProcessingPool(enable=True):
<<<<<<< HEAD
  # Python 2.7 does not have starmap in multiprocessing.Pool.
  def fixStarmap(pool):
    if not hasattr(pool, 'starmap'):
      def pool_starmap_apply(self, func, item):
        func(*item)

      def pool_starmap(self, func, items, *args, **kwargs):
        items = zip(itertools.repeat(func), items)
        return self.map(starmap_apply, items, *args, **kwargs)
      pool.__class__.starmap = pool_starmap
    return pool

=======
>>>>>>> 85745b01
  import multiprocessing
  import multiprocessing.dummy

  threadCount = CPUThreadCount()

  if (not enable) or threadCount <= 1:
<<<<<<< HEAD
    return fixStarmap(multiprocessing.dummy.Pool(1))

  return fixStarmap(multiprocessing.Pool(threadCount))
=======
    return multiprocessing.dummy.Pool(1)

  return multiprocessing.Pool(threadCount)
>>>>>>> 85745b01

def ParallelMap(function, objects, message="", enable=True, method=None):
  """
  Generally equivalent to list(map(function, objects)), possibly executing in parallel.

    message: A message describing the operation to be performed.
    enable: May be set to false to disable parallelism.
    method: A function which can fetch the mapping function from a processing pool object.
        Leave blank to use .map(), other possiblities:
           - `lambda x: x.starmap` - useful if `function` takes multiple parameters.
           - `lambda x: x.imap` - lazy evaluation
           - `lambda x: x.imap_unordered` - lazy evaluation, does not preserve order of return value.
  """
  threadCount = CPUThreadCount(enable)
  pool = ProcessingPool(enable)

  if threadCount <= 1 and globalParameters["ShowProgressBar"]:
    # Provide a progress bar for single-threaded operation.
    # This works for method=None, and for starmap.
    mapFunc = map
    if method is not None:
      # itertools provides starmap which can fill in for pool.starmap.  It provides imap on Python 2.7.
      # If this works, we will use it, otherwise we will fallback to the "dummy" pool for single threaded
      # operation.
      try:
        mapFunc = method(itertools)
      except NameError:
        mapFunc = None

    if mapFunc is not None:
      from . import Utils
      return list(mapFunc(function, Utils.tqdm(objects, message)))

  mapFunc = pool.map
  if method: mapFunc = method(pool)

  objects = zip(itertools.repeat(function), objects)
  function = apply_print_exception

  countMessage = ""
  try:
    countMessage = " for {} tasks".format(len(objects))
  except TypeError: pass

  if message != "": message += ": "

  print("{0}Launching {1} threads{2}...".format(message, threadCount, countMessage))
  sys.stdout.flush()
  rv = mapFunc(function, objects)
  print("{0}Done.".format(message))
  sys.stdout.flush()
  pool.close()
  return rv

################################################################################
# Push / Pop Working Path
# store a WorkingPath where to write files (like benchmark files)
################################################################################
def pushWorkingPath( foldername ):
  # Warning: this is not thread-safe, modifies the global WorkingPath!
  globalParameters["WorkingPath"] = \
      os.path.join(globalParameters["WorkingPath"], foldername )
  ensurePath( globalParameters["WorkingPath"] )
def popWorkingPath():
  # Warning: this is not thread-safe, modifies the global WorkingPath!
  globalParameters["WorkingPath"] = \
      os.path.split(globalParameters["WorkingPath"])[0]
def ensurePath( path ):
  try:
    os.makedirs(path)
  except OSError:
    pass
  return path

def roundUp(f):
  return (int)(math.ceil(f))

################################################################################
# Is query version compatible with current version
# a yaml file is compatible with tensile if
# tensile.major == yaml.major and tensile.minor.step > yaml.minor.step
################################################################################
def versionIsCompatible(queryVersionString):
  (qMajor, qMinor, qStep) = queryVersionString.split(".")
  (tMajor, tMinor, tStep) = __version__.split(".")

  # major version must match exactly
  if qMajor != tMajor:
    return False

  # minor.patch version must be >=
  if qMinor > tMinor:
    return False
  if qMinor == tMinor:
    if qStep > tStep:
      return False
  return True

# convert python list to C++ initializer style syntax
def listToInitializer(l):
  return "{" + ','.join(map(str, l)) + "}"

################################################################################
# Progress Bar Printing
# prints "||||" up to width
################################################################################
class ProgressBar:
  def __init__(self, maxValue, width=80):
    self.char = '|'
    self.maxValue = maxValue
    self.width = width
    self.maxTicks = self.width - 7


    self.priorValue = 0
    self.fraction = 0
    self.numTicks = 0
    self.createTime = time.time()

  def increment(self, value=1):
    self.update(self.priorValue+value)

  def update(self, value):
    currentFraction = 1.0 * value / self.maxValue
    currentNumTicks = int(currentFraction * self.maxTicks)
    if currentNumTicks > self.numTicks:
      self.numTicks = currentNumTicks
      self.fraction = currentFraction
      self.printStatus()
    self.priorValue = value

  def printStatus(self):
    sys.stdout.write("\r")
    sys.stdout.write("[%-*s] %3d%%" \
        % (self.maxTicks, self.char*self.numTicks, self.fraction*100) )
    if self.numTicks == self.maxTicks:
      stopTime = time.time()
      sys.stdout.write(" (%-.1f secs elapsed)\n"%(stopTime-self.createTime))
    sys.stdout.flush()

  def finish(self): pass

# Append copyrights to all files generated by tensile since they belong to Tensile intellectual property
CMakeHeader = """################################################################################
# Copyright (C) 2016-2019 Advanced Micro Devices, Inc. All rights reserved.
#
# Permission is hereby granted, free of charge, to any person obtaining a copy
# of this software and associated documentation files (the "Software"), to deal
# in the Software without restriction, including without limitation the rights
# to use, copy, modify, merge, publish, distribute, sublicense, and/or sell cop-
# ies of the Software, and to permit persons to whom the Software is furnished
# to do so, subject to the following conditions:
#
# The above copyright notice and this permission notice shall be included in all
# copies or substantial portions of the Software.
#
# THE SOFTWARE IS PROVIDED "AS IS", WITHOUT WARRANTY OF ANY KIND, EXPRESS OR IM-
# PLIED, INCLUDING BUT NOT LIMITED TO THE WARRANTIES OF MERCHANTABILITY, FITNESS
# FOR A PARTICULAR PURPOSE AND NONINFRINGEMENT. IN NO EVENT SHALL THE AUTHORS OR
# COPYRIGHT HOLDERS BE LIABLE FOR ANY CLAIM, DAMAGES OR OTHER LIABILITY, WHETHER
# IN AN ACTION OF CONTRACT, TORT OR OTHERWISE, ARISING FROM, OUT OF OR IN CONNE-
# CTION WITH THE SOFTWARE OR THE USE OR OTHER DEALINGS IN THE SOFTWARE.
################################################################################

###################################################
# This file was generated by Tensile:             #
# https://github.com/ROCmSoftwarePlatform/Tensile #
###################################################


"""

CHeader = """/*******************************************************************************
* Copyright (C) 2016-2019 Advanced Micro Devices, Inc. All rights reserved.
*
* Permission is hereby granted, free of charge, to any person obtaining a copy
* of this software and associated documentation files (the "Software"), to deal
* in the Software without restriction, including without limitation the rights
* to use, copy, modify, merge, publish, distribute, sublicense, and/or sell cop-
* ies of the Software, and to permit persons to whom the Software is furnished
* to do so, subject to the following conditions:
*
* The above copyright notice and this permission notice shall be included in all
* copies or substantial portions of the Software.
*
* THE SOFTWARE IS PROVIDED "AS IS", WITHOUT WARRANTY OF ANY KIND, EXPRESS OR IM-
* PLIED, INCLUDING BUT NOT LIMITED TO THE WARRANTIES OF MERCHANTABILITY, FITNESS
* FOR A PARTICULAR PURPOSE AND NONINFRINGEMENT. IN NO EVENT SHALL THE AUTHORS OR
* COPYRIGHT HOLDERS BE LIABLE FOR ANY CLAIM, DAMAGES OR OTHER LIABILITY, WHETHER
* IN AN ACTION OF CONTRACT, TORT OR OTHERWISE, ARISING FROM, OUT OF OR IN CONNE-
* CTION WITH THE SOFTWARE OR THE USE OR OTHER DEALINGS IN THE SOFTWARE.
*******************************************************************************/

/**************************************************
* This file was generated by Tensile:             *
* https://github.com/ROCmSoftwarePlatform/Tensile *
**************************************************/


"""

HR = "################################################################################"<|MERGE_RESOLUTION|>--- conflicted
+++ resolved
@@ -1065,36 +1065,15 @@
     sys.stderr.flush()
 
 def ProcessingPool(enable=True):
-<<<<<<< HEAD
-  # Python 2.7 does not have starmap in multiprocessing.Pool.
-  def fixStarmap(pool):
-    if not hasattr(pool, 'starmap'):
-      def pool_starmap_apply(self, func, item):
-        func(*item)
-
-      def pool_starmap(self, func, items, *args, **kwargs):
-        items = zip(itertools.repeat(func), items)
-        return self.map(starmap_apply, items, *args, **kwargs)
-      pool.__class__.starmap = pool_starmap
-    return pool
-
-=======
->>>>>>> 85745b01
   import multiprocessing
   import multiprocessing.dummy
 
   threadCount = CPUThreadCount()
 
   if (not enable) or threadCount <= 1:
-<<<<<<< HEAD
-    return fixStarmap(multiprocessing.dummy.Pool(1))
-
-  return fixStarmap(multiprocessing.Pool(threadCount))
-=======
     return multiprocessing.dummy.Pool(1)
 
   return multiprocessing.Pool(threadCount)
->>>>>>> 85745b01
 
 def ParallelMap(function, objects, message="", enable=True, method=None):
   """
