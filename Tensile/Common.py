--- conflicted
+++ resolved
@@ -653,15 +653,11 @@
     "ISA":                        validISA,       # arch for assembly kernels
 
     # Replaces assembly kernels if they are found in the directory Tensile/Tensile/ReplacementKernels
-<<<<<<< HEAD
-    "ReplacementKernel":          [False, True]
-=======
     "ReplacementKernel":          [False, True],
 
     "MinVgprNumber":                list(range(0,256)),
     
     "MaxVgprNumber":                list(range(0,257)),
->>>>>>> 88c7c4bb
     }
 
 
@@ -746,13 +742,9 @@
     {"NonTemporalC":              [ 0 ] },
     {"NonTemporalA":              [ 0 ] },
     {"NonTemporalB":              [ 0 ] },
-<<<<<<< HEAD
-    {"ReplacementKernel":         [ False ] }
-=======
     {"ReplacementKernel":         [ False ] },
     {"MinVgprNumber":             [0]},
     {"MaxVgprNumber":             [256]},
->>>>>>> 88c7c4bb
     ]
 # benchmark these solution independently
 defaultForkParameters = []
